########################################################################################################################
# Happy Hare supporting macros
#   Standalone Tip Cutting for "Filametrix" style toolhead cutters
#
# To configure, set
#   'form_tip_macro: _MMU_CUT_TIP' in 'mmu_parameters.cfg'
#
# Default configuration is good for Stealthburner with CW2 and Voron Revo nozzle
#
# IMPORTANT:
#   The park position of the filament is relative to the nozzle and
#   represents where the end of the filament is after cutting. The park position
#   is important and used by Happy Hare both to finish unloading the extruder
#   as well as to calculate how far to advance the filament on the subsequent load.
#
# When using this macro it is important to turn off tip forming in your slicer and
# force Happy Hare to always run this when loading filament by adding:
#   'force_form_tip_standalone: 1' in 'mmu_parameters.cfg'
# Also decide on 'return_to_wipetower' vs 'enable_park' (mmu_variables.cfg)
#
# Implementation note: It is important to report back the position the cutter
# leaves the filament in the extruder via the variable 'output_park_pos' so this
# is set dynamically in gcode with this construct:
#   SET_GCODE_VARIABLE MACRO=_MMU_CUT_TIP VARIABLE=output_park_pos VALUE=..
#
[gcode_macro _MMU_CUT_TIP]
description: Cut filament by pressing the cutter on a pin with a horizontal movement

<<<<<<< HEAD
=======
# By default this macro will return toolhead to initial position (usually wipetower) after the cut is complete.
# If using parking logic you may want to disable this and set 'park_after_form_tip:1' in mmu_sequence.cfg
variable_restore_position: 1		# 1 = return to initial position after cut, 0 = don't return

# Distance from the internal nozzle tip to the cutting blade. This dimension is based on your
# toolhead and should not be used for tuning.
variable_blade_pos: 37.5

# Distance to retract prior to making the cut, this reduces wasted filament (left behind in extruder)
# but might cause clog if set too large and/or if there are gaps in the hotend assembly 
# This must be less than 'blade_pos', 5mm less is a good starting point
variable_retract_length: 32.5

# Whether to perform a simple tip forming move after the initial retraction 
# Enabling this adds some time to the cutting but gives some additional cooling time of molten filament 
# and avoids potential clogging on some hotends
variable_enable_simple_tip_forming: 1

# This should be the position of the toolhead where the cutter arm just lightly touches the pin
variable_pin_loc_x: 14			# Location of depressor pin. Must set
variable_pin_loc_y: 250			# Location of depressor pin. Must set

# This distance is added to 'pin_loc_x' to determine the starting position and to create a small saftely
# distance that aids in generating momentum
variable_pin_park_x_dist: 5.0

# Position of the toolhead when the cutter is fully compressed
# Should leave a small headroom (should be a bit larger than 0, or whatever xmin is) to avoid banging the toolhead or gantry
variable_pin_loc_x_compressed: 0.5

# Retract length and speed after the cut so that the cutter blade doesn't get stuck on return to origin position
variable_rip_length: 1			# Distance to retract to aid lever decompression (>= 0)
variable_rip_speed: 3			# mm/s

# Pushback of the remaining tip from the cold end into the hotend. This does not have to push back all the way, just
# sufficient to ensure filament fragment stays in hot end. Cannot be larger than 'retract_length'
variable_pushback_length: 5
variable_pushback_dwell_time: 0		# Time to dwell after the pushback

# Speed related settings
# Note that if the cut speed is too fast, the steppers can lose steps. Therefore, for a cut: 
# - We first make a fast move to accumulate some momentum and get the cut blade to the initial contact with the filament
# - We then make a slow move for the actual cut to happen 
variable_travel_speed: 150		# mm/s
variable_cut_fast_move_speed: 32	# mm/s
variable_cut_slow_move_speed: 8		# mm/s
variable_evacuate_speed: 150		# mm/s
variable_cut_dwell_time: 50		# Time to dwell at the cut point in ms
variable_cut_fast_move_fraction: 1.0	# Fraction of the move that uses fast move 

variable_extruder_move_speed: 25	# mm/s for all extruder movement

# Safety margin for fast vs slow travel
# When traveling to the pin location, we make a safer but longer move if we are closer to the pin than this specified margin
# Usually setting these to the size of the toolhead (plus a small margin) should be good enough 
variable_safe_margin_x: 30
variable_safe_margin_y: 30

# If gantry servo option is installed, enable the servo and set up and down angle positions
variable_gantry_servo_enabled: 0	# 1 = enabled, 0 = disabled
variable_gantry_servo_down_angle: 55
variable_gantry_servo_up_angle: 180

>>>>>>> 448b89f6
# -------------------------- Internal Don't Touch -------------------------
variable_final_eject: 0			# MMU_TEST_FORM_TIP testing only: Whether to eject the filament at the end # PAUL make this param only
variable_output_park_pos: 0		# Dynamically set in macro

gcode:
<<<<<<< HEAD
    {% set final_eject = params.FINAL_EJECT|default(0)|int %}
    {% set vars = printer['gcode_macro _MMU_CUT_TIP_VARS'] %}

    {% set pin_loc_x, pin_loc_y = vars.pin_loc_xy|map('float') %}
    {% set pin_park_x_dist = vars['pin_park_x_dist']|float %}
    {% set retract_length = vars['retract_length']|float %}
    {% set blade_pos = vars['blade_pos']|float %}
    {% set rip_length = vars['rip_length']|float %}
    {% set pushback_length = vars['pushback_length']|float %}
    {% set pushback_dwell_time = vars['pushback_dwell_time']|int %}
    {% set extruder_move_speed = vars['extruder_move_speed']|float %}
    {% set travel_speed = vars['travel_speed']|float %}
    {% set restore_position = vars['position']|int %}

    {% set park_pos = blade_pos + rip_length %}
    {% set pin_park_x_loc = pin_loc_x + pin_park_x_dist %}
    {% set pin_park_y_loc = pin_loc_y %}
=======
    {% set RETRACT_LENGTH = params.RETRACT_LENGTH | default(printer['gcode_macro _MMU_CUT_TIP']['retract_length']) | float %}
    {% set ENABLE_SIMPLE_TIP_FORMING = params.ENABLE_SIMPLE_TIP_FORMING | default(printer['gcode_macro _MMU_CUT_TIP']['enable_simple_tip_forming']) | int %}
    {% set PUSHBACK_LENGTH = params.PUSHBACK_LENGTH | default(printer['gcode_macro _MMU_CUT_TIP']['pushback_length']) | float %}
    {% set FINAL_EJECT = params.FINAL_EJECT | default(printer['gcode_macro _MMU_CUT_TIP']['final_eject']) | int %}
>>>>>>> 448b89f6

    SAVE_GCODE_STATE NAME=_MMU_CUT_TIP_state

    {% if ("xy" not in printer.toolhead.homed_axes) %}
        G28 X Y
    {% endif %}

    SET_PRESSURE_ADVANCE ADVANCE=0 # Temporarily disable pressure advance. Happy Hare will restore it

    G90 # Absolute positioning
    M83 # Relative extrusion
    G92 E0
    {% if retract_length > 0 %}
        # Retract to save filament waste, repeat to allow some cooling
<<<<<<< HEAD
        G1 E-{retract_length} F{extruder_move_speed * 60}
        G1 E{retract_length / 2} F{extruder_move_speed * 60}
        G1 E-{retract_length / 2} F{extruder_move_speed * 60}
=======
        G1 E-{RETRACT_LENGTH} F{extruder_move_speed|float * 60}
        {% if ENABLE_SIMPLE_TIP_FORMING %}
            G1 E{RETRACT_LENGTH / 2} F{extruder_move_speed|float * 60} 
            G1 E-{RETRACT_LENGTH / 2} F{extruder_move_speed|float * 60}
        {% endif %}
>>>>>>> 448b89f6
    {% endif %}

    _FILAMETRIX_GANTRY_SERVO_UP
    _FILAMETRIX_MOVE_TO_CUTTER_PIN PIN_PARK_X_LOC={pin_park_x_loc} PIN_PARK_Y_LOC={pin_park_y_loc}
    _FILAMETRIX_GANTRY_SERVO_DOWN
    _FILAMETRIX_DO_CUT_MOTION PIN_PARK_X_LOC={pin_park_x_loc} RIP_LENGTH={rip_length}
    _FILAMETRIX_GANTRY_SERVO_UP

    # Optionally pushback of the tip residual into the hotend to avoid future catching
    {% if pushback_length > 0 %} 
        G1 E{pushback_length} F{extruder_move_speed * 60}
        G4 P{pushback_dwell_time}
        G1 E-{pushback_length} F{extruder_move_speed * 60}
    {% endif %}
    
    # Final eject is for testing
    {% if final_eject == 1 %}
        G1 E-80 F{extruder_move_speed * 60}
    {% endif %}

    # Dynamically set the required output variables for Happy Hare
    SET_GCODE_VARIABLE MACRO=_MMU_CUT_TIP VARIABLE=output_park_pos VALUE={park_pos}

    # Restore state and optionally position (usually on wipetower)
    RESTORE_GCODE_STATE NAME=_MMU_CUT_TIP_state MOVE={restore_position} MOVE_SPEED={travel_speed}


###########################################################################
# Helper macro for tip cutting
#
[gcode_macro _FILAMETRIX_MOVE_TO_CUTTER_PIN]
description: Helper to move the toolhead to the target pin in either safe or faster way, depending on toolhead clearance
gcode:
    {% set pin_park_x_loc = params.PIN_PARK_X_LOC|float %}
    {% set pin_park_y_loc = params.PIN_PARK_Y_LOC|float %}
    {% set vars = printer['gcode_macro _MMU_CUT_TIP_VARS'] %}

    {% set safe_margin_x = vars['safe_margin_x']|float %}
    {% set safe_margin_y = vars['safe_margin_y']|float %}
    {% set travel_speed = vars['travel_speed']|float %}

    {% if ((printer.gcode_move.gcode_position.x - pin_park_x_loc)|abs < safe_margin_x) or ((printer.gcode_move.gcode_position.y - pin_park_y_loc)|abs < safe_margin_y) %}
        # Make a safe but slower travel move
        G1 X{pin_park_x_loc} F{travel_speed * 60}
        G1 Y{pin_park_y_loc} F{travel_speed * 60}
    {% else %}
        G1 X{pin_park_x_loc} Y{pin_park_y_loc} F{travel_speed * 60}
    {% endif %}


###########################################################################
# Helper macro for tip cutting
#
[gcode_macro _FILAMETRIX_DO_CUT_MOTION]
description: Helper to do a single horizontal cut movement
gcode:
    {% set pin_park_x_loc = params.PIN_PARK_X_LOC | float %}
    {% set vars = printer['gcode_macro _MMU_CUT_TIP_VARS'] %}

    {% set pin_loc_x_compressed = vars['pin_loc_x_compressed']|float %}
    {% set cut_fast_move_fraction = vars['cut_fast_move_fraction']|float %}
    {% set cut_fast_move_speed = vars['cut_fast_move_speed']|float %}
    {% set cut_slow_move_speed = vars['cut_slow_move_speed']|float %}
    {% set cut_dwell_time = vars['cut_dwell_time']|float %}
    {% set evacuate_speed = vars['evacuate_speed']|float %}
    {% set rip_length = vars['rip_length']|float %}
    {% set rip_speed = vars['rip_speed']|float %}
    {% set fast_slow_transition_loc = (pin_loc_x_compressed - pin_park_x_loc) * cut_fast_move_fraction + pin_park_x_loc|float %}

    G1 X{fast_slow_transition_loc} F{cut_fast_move_speed * 60} # Fast move to initiate contact of the blade with filament
    G1 X{pin_loc_x_compressed} F{cut_slow_move_speed * 60} # Do the cut in slow move
    G4 P{cut_dwell_time}
    {% if rip_length > 0 %}
        G1 E-{rip_length} F{rip_speed * 60}
    {% endif %}
    G1 X{pin_park_x_loc} F{evacuate_speed * 60} # Evacuate


###########################################################################
# Helper macro for tip cutting
#
[gcode_macro _FILAMETRIX_GANTRY_SERVO_DOWN]
description: Operate optional gantry servo operated pin
gcode:
    {% set vars = printer['gcode_macro _MMU_CUT_TIP_VARS'] %}
    {% set gantry_servo_enabled = vars['gantry_servo_enabled']|int %}
    {% set angle = vars['gantry_servo_down_angle']|float %}

    {% if gantry_servo_enabled %}
        SET_SERVO SERVO=mmu_gantry_servo ANGLE={angle}
    {% endif %}


###########################################################################
# Helper macro for tip cutting
#
[gcode_macro _FILAMETRIX_GANTRY_SERVO_UP]
description: Operate optional gantry servo operated pin
gcode:
    {% set vars = printer['gcode_macro _MMU_CUT_TIP_VARS'] %}
    {% set gantry_servo_enabled = vars['gantry_servo_enabled']|int %}
    {% set angle = vars['gantry_servo_up_angle']|float %}

    {% if gantry_servo_enabled %}
        SET_SERVO SERVO=mmu_gantry_servo ANGLE={angle}
    {% endif %}
<|MERGE_RESOLUTION|>--- conflicted
+++ resolved
@@ -25,102 +25,26 @@
 #
 [gcode_macro _MMU_CUT_TIP]
 description: Cut filament by pressing the cutter on a pin with a horizontal movement
-
-<<<<<<< HEAD
-=======
-# By default this macro will return toolhead to initial position (usually wipetower) after the cut is complete.
-# If using parking logic you may want to disable this and set 'park_after_form_tip:1' in mmu_sequence.cfg
-variable_restore_position: 1		# 1 = return to initial position after cut, 0 = don't return
-
-# Distance from the internal nozzle tip to the cutting blade. This dimension is based on your
-# toolhead and should not be used for tuning.
-variable_blade_pos: 37.5
-
-# Distance to retract prior to making the cut, this reduces wasted filament (left behind in extruder)
-# but might cause clog if set too large and/or if there are gaps in the hotend assembly 
-# This must be less than 'blade_pos', 5mm less is a good starting point
-variable_retract_length: 32.5
-
-# Whether to perform a simple tip forming move after the initial retraction 
-# Enabling this adds some time to the cutting but gives some additional cooling time of molten filament 
-# and avoids potential clogging on some hotends
-variable_enable_simple_tip_forming: 1
-
-# This should be the position of the toolhead where the cutter arm just lightly touches the pin
-variable_pin_loc_x: 14			# Location of depressor pin. Must set
-variable_pin_loc_y: 250			# Location of depressor pin. Must set
-
-# This distance is added to 'pin_loc_x' to determine the starting position and to create a small saftely
-# distance that aids in generating momentum
-variable_pin_park_x_dist: 5.0
-
-# Position of the toolhead when the cutter is fully compressed
-# Should leave a small headroom (should be a bit larger than 0, or whatever xmin is) to avoid banging the toolhead or gantry
-variable_pin_loc_x_compressed: 0.5
-
-# Retract length and speed after the cut so that the cutter blade doesn't get stuck on return to origin position
-variable_rip_length: 1			# Distance to retract to aid lever decompression (>= 0)
-variable_rip_speed: 3			# mm/s
-
-# Pushback of the remaining tip from the cold end into the hotend. This does not have to push back all the way, just
-# sufficient to ensure filament fragment stays in hot end. Cannot be larger than 'retract_length'
-variable_pushback_length: 5
-variable_pushback_dwell_time: 0		# Time to dwell after the pushback
-
-# Speed related settings
-# Note that if the cut speed is too fast, the steppers can lose steps. Therefore, for a cut: 
-# - We first make a fast move to accumulate some momentum and get the cut blade to the initial contact with the filament
-# - We then make a slow move for the actual cut to happen 
-variable_travel_speed: 150		# mm/s
-variable_cut_fast_move_speed: 32	# mm/s
-variable_cut_slow_move_speed: 8		# mm/s
-variable_evacuate_speed: 150		# mm/s
-variable_cut_dwell_time: 50		# Time to dwell at the cut point in ms
-variable_cut_fast_move_fraction: 1.0	# Fraction of the move that uses fast move 
-
-variable_extruder_move_speed: 25	# mm/s for all extruder movement
-
-# Safety margin for fast vs slow travel
-# When traveling to the pin location, we make a safer but longer move if we are closer to the pin than this specified margin
-# Usually setting these to the size of the toolhead (plus a small margin) should be good enough 
-variable_safe_margin_x: 30
-variable_safe_margin_y: 30
-
-# If gantry servo option is installed, enable the servo and set up and down angle positions
-variable_gantry_servo_enabled: 0	# 1 = enabled, 0 = disabled
-variable_gantry_servo_down_angle: 55
-variable_gantry_servo_up_angle: 180
-
->>>>>>> 448b89f6
-# -------------------------- Internal Don't Touch -------------------------
-variable_final_eject: 0			# MMU_TEST_FORM_TIP testing only: Whether to eject the filament at the end # PAUL make this param only
-variable_output_park_pos: 0		# Dynamically set in macro
-
+variable_output_park_pos: 0 # Internal Don't Touch
 gcode:
-<<<<<<< HEAD
     {% set final_eject = params.FINAL_EJECT|default(0)|int %}
     {% set vars = printer['gcode_macro _MMU_CUT_TIP_VARS'] %}
 
     {% set pin_loc_x, pin_loc_y = vars.pin_loc_xy|map('float') %}
     {% set pin_park_x_dist = vars['pin_park_x_dist']|float %}
     {% set retract_length = vars['retract_length']|float %}
+    {% set simple_tip_forming = vars['simple_tip_forming']|default(true)|lower == 'true' %}
     {% set blade_pos = vars['blade_pos']|float %}
     {% set rip_length = vars['rip_length']|float %}
     {% set pushback_length = vars['pushback_length']|float %}
     {% set pushback_dwell_time = vars['pushback_dwell_time']|int %}
     {% set extruder_move_speed = vars['extruder_move_speed']|float %}
     {% set travel_speed = vars['travel_speed']|float %}
-    {% set restore_position = vars['position']|int %}
+    {% set restore_position = vars['position']|default(true)|lower == 'true' %}
 
     {% set park_pos = blade_pos + rip_length %}
     {% set pin_park_x_loc = pin_loc_x + pin_park_x_dist %}
     {% set pin_park_y_loc = pin_loc_y %}
-=======
-    {% set RETRACT_LENGTH = params.RETRACT_LENGTH | default(printer['gcode_macro _MMU_CUT_TIP']['retract_length']) | float %}
-    {% set ENABLE_SIMPLE_TIP_FORMING = params.ENABLE_SIMPLE_TIP_FORMING | default(printer['gcode_macro _MMU_CUT_TIP']['enable_simple_tip_forming']) | int %}
-    {% set PUSHBACK_LENGTH = params.PUSHBACK_LENGTH | default(printer['gcode_macro _MMU_CUT_TIP']['pushback_length']) | float %}
-    {% set FINAL_EJECT = params.FINAL_EJECT | default(printer['gcode_macro _MMU_CUT_TIP']['final_eject']) | int %}
->>>>>>> 448b89f6
 
     SAVE_GCODE_STATE NAME=_MMU_CUT_TIP_state
 
@@ -135,17 +59,11 @@
     G92 E0
     {% if retract_length > 0 %}
         # Retract to save filament waste, repeat to allow some cooling
-<<<<<<< HEAD
         G1 E-{retract_length} F{extruder_move_speed * 60}
-        G1 E{retract_length / 2} F{extruder_move_speed * 60}
-        G1 E-{retract_length / 2} F{extruder_move_speed * 60}
-=======
-        G1 E-{RETRACT_LENGTH} F{extruder_move_speed|float * 60}
-        {% if ENABLE_SIMPLE_TIP_FORMING %}
-            G1 E{RETRACT_LENGTH / 2} F{extruder_move_speed|float * 60} 
-            G1 E-{RETRACT_LENGTH / 2} F{extruder_move_speed|float * 60}
+        {% if simple_tip_forming %}
+            G1 E{retract_length / 2} F{extruder_move_speed * 60}
+            G1 E-{retract_length / 2} F{extruder_move_speed * 60}
         {% endif %}
->>>>>>> 448b89f6
     {% endif %}
 
     _FILAMETRIX_GANTRY_SERVO_UP
@@ -162,7 +80,7 @@
     {% endif %}
     
     # Final eject is for testing
-    {% if final_eject == 1 %}
+    {% if final_eject %}
         G1 E-80 F{extruder_move_speed * 60}
     {% endif %}
 
@@ -170,7 +88,7 @@
     SET_GCODE_VARIABLE MACRO=_MMU_CUT_TIP VARIABLE=output_park_pos VALUE={park_pos}
 
     # Restore state and optionally position (usually on wipetower)
-    RESTORE_GCODE_STATE NAME=_MMU_CUT_TIP_state MOVE={restore_position} MOVE_SPEED={travel_speed}
+    RESTORE_GCODE_STATE NAME=_MMU_CUT_TIP_state MOVE={1 if restore_position else 0} MOVE_SPEED={travel_speed}
 
 
 ###########################################################################
@@ -231,7 +149,7 @@
 description: Operate optional gantry servo operated pin
 gcode:
     {% set vars = printer['gcode_macro _MMU_CUT_TIP_VARS'] %}
-    {% set gantry_servo_enabled = vars['gantry_servo_enabled']|int %}
+    {% set gantry_servo_enabled = vars['gantry_servo_enabled']|default(true)|lower == 'true' %}
     {% set angle = vars['gantry_servo_down_angle']|float %}
 
     {% if gantry_servo_enabled %}
@@ -246,7 +164,7 @@
 description: Operate optional gantry servo operated pin
 gcode:
     {% set vars = printer['gcode_macro _MMU_CUT_TIP_VARS'] %}
-    {% set gantry_servo_enabled = vars['gantry_servo_enabled']|int %}
+    {% set gantry_servo_enabled = vars['gantry_servo_enabled']|default(true)|lower == 'true' %}
     {% set angle = vars['gantry_servo_up_angle']|float %}
 
     {% if gantry_servo_enabled %}
