########################################################################################################################
# Happy Hare MMU Software
#
# EDIT THIS FILE BASED ON YOUR SETUP
#
# Copyright (C) 2022-2025  moggieuk#6538 (discord)
#                          moggieuk@hotmail.com
# This file may be distributed under the terms of the GNU GPLv3 license.
#
# Goal: Happy Hare MMU hardware config file with config for {brd_type} MCU board
#
# (\_/)
# ( *,*)
# (")_(") Happy Hare Ready
#
#
# Notes about setup of common external MCUs can be found here:
#  https://github.com/moggieuk/Happy-Hare/blob/main/doc/mcu_notes.md
# 
# Note about "touch" endstops: Happy Hare provides extremely flexible homing options using both single steppers or
# synced steppers. The "touch" option leverages stallguard and thus requires the appropriate 'diag_pin' and stallguard
# parameters set on the TMC driver section. If you have the diag_pin exposed, it is harmless to define this because
# they will only be used when explicitly needed and configured.
#
# Touch option for each stepper provides these benefits / possibilities (experimental):
#  - on extruder stepper allows for the automatic detection of the nozzle!
#  - on selector stepper allows for the automatic detection of filament stuck in the gate and subsequent recovery
#  - on gear stepper allows for the automatic detection of the extruder entrance
#
# These sound wonderful right?  They are, but there are caveats:
#  - Some external MCUs are terrible at detecting stallguard and often result in an "undervoltage error"
#    It is generally possible to get selector touch (TMC2209) tuned especially if you set 'stealthchop_threshold'
#    to a value greater than homing speeds and less than move speed. I.e. the stepper runs in stealthchop mode when
#    homing. [klipper experts will know that it switches the chip mode automatically to stealthchop and then back for
#    Stallguard2 support, however the automatic switching back to spreadcycle at the end homing move seems to provoke
#    the error condition and setting 'stealthchop_threshold' appropriately avoids this condition. More than you wanted
#    to know I'm sure!
#  - I have not had much luck with touch (stallguard) on the gear stepper with EASY-BRD and ERB MCUs and you really
#    want the extra torque of spreadcycle so adjusting 'stealthchop_threshold' is not really an option
#  - Enabling on the extruder stepper is viable but you will likely have to change jumpers on your main mcu to expose
#    the DIAG pin for whichever driver the extruder stepper is connected to.
#
# In summary, "touch" homing with your MMU is an advanced option that requires patience and careful tuning. Everything
# works with regular endstops and there are workaround options for certain homing points (like extruder entry) in
# the absence of any endstop. I'm really interested in creative setups. Ping me on Discord (moggieuk#6538)
#
# See 'mmu.cfg' for serial definition and pins aliases
#
# HOMING CAPABLE EXTRUDER (VERY ADVANCED) -----------------------------------------------------------------------------
# With Happy Hare installed even the extruder can be homed. You will find the usual 'endstop' parameters can be added
# to your '[extruder]' section.  Useless you have some clever load cell attached to your nozzle it only really makes
# sense to configure stallguard style "touch" homing. To do this add lines similar to this to your existing
# '[extruder]' definition in printer.cfg.
#
#    [extruder]
#    endstop_pin: tmc2209_extruder:virtual_endstop
#
# Also be sure to add the appropriate stallguard config to the TMC section, e.g.
#
#    [tmc2209 extruder]
#    diag_pin: E_DIAG		# Set to MCU pin connected to TMC DIAG pin for extruder
#    driver_SGTHRS: 100		# 255 is most sensitive value, 0 is least sensitive
#
# Happy Hare will take care of the rest and add a 'mmu_ext_touch' endstop automatically
#


# MMU MACHINE / TYPE ---------------------------------------------------------------------------------------------------
# ███╗   ███╗███╗   ███╗██╗   ██╗    ███╗   ███╗ █████╗  ██████╗██╗  ██╗██╗███╗   ██╗███████╗
# ████╗ ████║████╗ ████║██║   ██║    ████╗ ████║██╔══██╗██╔════╝██║  ██║██║████╗  ██║██╔════╝
# ██╔████╔██║██╔████╔██║██║   ██║    ██╔████╔██║███████║██║     ███████║██║██╔██╗ ██║█████╗  
# ██║╚██╔╝██║██║╚██╔╝██║██║   ██║    ██║╚██╔╝██║██╔══██║██║     ██╔══██║██║██║╚██╗██║██╔══╝  
# ██║ ╚═╝ ██║██║ ╚═╝ ██║╚██████╔╝    ██║ ╚═╝ ██║██║  ██║╚██████╗██║  ██║██║██║ ╚████║███████╗
# ╚═╝     ╚═╝╚═╝     ╚═╝ ╚═════╝     ╚═╝     ╚═╝╚═╝  ╚═╝ ╚═════╝╚═╝  ╚═╝╚═╝╚═╝  ╚═══╝╚══════╝
[mmu_machine]

# Number of selectable gate on (each) MMU. Generally this is a single number, but with multi-mmu (type-B) setups
# it can be a comma separated list of the number of gates per unit.
# E.g. 'num_gates: 4,4,2' for a 2xBox Turtle and 1xNight Owl multiplexed setup
#
num_gates: {num_gates}

# MMU Vendor & Version is used to automatically configure some parameters and validate configuration
# If custom set to "Other" and uncomment the additional parameters below
#
# ERCF          1.1  add "s" suffix for Springy, "b" for Binky, "t" for Triple-Decky
#                    e.g. "1.1sb" for v1.1 with Springy mod and Binky encoder
# ERCF          2.0  community edition ERCFv2
# Tradrack      1.0  add "e" if encoder is fitted (assumed to be Binky)
# AngryBeaver   1.0
# BoxTurtle     1.0
# NightOwl      1.0
# 3MS           1.0
# 3D Chameleon  1.0
# Prusa         3.0  NOT YET SUPPORTED - COMING SOON
# Other              Generic setup that may require further customization of 'cad' parameters. See doc in mmu_parameters.cfg
#
mmu_vendor: {mmu_vendor}			# MMU family
mmu_version: {mmu_version}			# MMU hardware version number (add mod suffix documented above)

# The following attributes are set internally from vendor/version above. Only uncomment to customize the vendor
# default or for custom ("Other") designs
#
#selector_type: {selector_type}		# E.g. LinearSelector (type-A), VirtualSelector (type-B), MacroSelector, RotarySelector, ...
#variable_bowden_lengths: {variable_bowden_lengths}		# 1 = If MMU design has different bowden lengths per gate, 0 = bowden length is the same
#variable_rotation_distances: {variable_rotation_distances}		# 1 = If MMU design has dissimilar drive/BMG gears, thus rotation distance, 0 = One drive gear (e.g. Tradrack)
#require_bowden_move: {require_bowden_move}		# 1 = If MMU design has bowden move that is included in load/unload, 0 = zero length bowden (skip bowden move)
#filament_always_gripped: {filament_always_gripped}		# 1 = Filament is always trapped by MMU (most type-B designs), 0 = MMU can release filament
#has_bypass: {has_bypass}		# 1 = Bypass gate available, 0 = No filament bypass possible


# FILAMENT DRIVE GEAR STEPPER(S)  --------------------------------------------------------------------------------------
#  ██████╗ ███████╗ █████╗ ██████╗ 
# ██╔════╝ ██╔════╝██╔══██╗██╔══██╗
# ██║  ███╗█████╗  ███████║██████╔╝
# ██║   ██║██╔══╝  ██╔══██║██╔══██╗
# ╚██████╔╝███████╗██║  ██║██║  ██║
#  ╚═════╝ ╚══════╝╚═╝  ╚═╝╚═╝  ╚═╝
# Note that 'toolhead' & 'mmu_gear' endstops will automatically be added if a toolhead sensor or gate sensor is defined
#
# The default values are tested with the ERCF BOM NEMA14 motor. Please adapt these values to the motor you are using
# Example : for NEMA17 motors, you'll usually use higher current
#
[tmc2209 stepper_mmu_gear]
uart_pin: mmu:MMU_GEAR_UART
uart_address: 0 			# Only for old EASY-BRD mcu
run_current: {gear_run_current}			# ERCF BOM NEMA14 motor
hold_current: {gear_hold_current}			# Recommend to be small if not using "touch" or move (TMC stallguard)
interpolate: True
sense_resistor: 0.110			# Usually 0.11, 0.15 for BTT TMC2226
stealthchop_threshold: 0		# Spreadcycle has more torque and better at speed
#
# Uncomment two lines below if you have TMC and want the ability to use filament "touch" homing with gear stepper
#diag_pin: ^mmu:MMU_GEAR_DIAG		# Set to MCU pin connected to TMC DIAG pin for gear stepper
#driver_SGTHRS: 60			# 255 is most sensitive value, 0 is least sensitive

[stepper_mmu_gear]
step_pin: mmu:MMU_GEAR_STEP
dir_pin: !mmu:MMU_GEAR_DIR
enable_pin: !mmu:MMU_GEAR_ENABLE
rotation_distance: 22.7316868		# Bondtech 5mm Drive Gears. Overridden by 'mmu_gear_rotation_distance' in mmu_vars.cfg
gear_ratio: {gear_gear_ratio}			# E.g. ERCF 80:20, Tradrack 50:17
microsteps: 16 				# Recommend 16. Increase only if you "step compress" issues when syncing
full_steps_per_rotation: 200		# 200 for 1.8 degree, 400 for 0.9 degree
#
# Uncomment the two lines below to enable filament "touch" homing option with gear motor
#extra_endstop_pins: tmc2209_stepper_mmu_gear:virtual_endstop
#extra_endstop_names: mmu_gear_touch

# ADDITIONAL FILAMENT DRIVE GEAR STEPPERS FOR TYPE-B MMU's -------------------------------------------------------------
# Note that common parameters are inherited from base stepper_mmu_gear, but can be uniquely specified here too
#
# Filament Drive Gear_1 --------------------------
[tmc2209 stepper_mmu_gear_1]
uart_pin: mmu:MMU_GEAR_UART_1

[stepper_mmu_gear_1]
step_pin: mmu:MMU_GEAR_STEP_1
dir_pin: !mmu:MMU_GEAR_DIR_1
enable_pin: !mmu:MMU_GEAR_ENABLE_1


# SELECTOR STEPPER  ----------------------------------------------------------------------------------------------------
# ███████╗███████╗██╗     ███████╗ ██████╗████████╗ ██████╗ ██████╗ 
# ██╔════╝██╔════╝██║     ██╔════╝██╔════╝╚══██╔══╝██╔═══██╗██╔══██╗
# ███████╗█████╗  ██║     █████╗  ██║        ██║   ██║   ██║██████╔╝
# ╚════██║██╔══╝  ██║     ██╔══╝  ██║        ██║   ██║   ██║██╔══██╗
# ███████║███████╗███████╗███████╗╚██████╗   ██║   ╚██████╔╝██║  ██║
# ╚══════╝╚══════╝╚══════╝╚══════╝ ╚═════╝   ╚═╝    ╚═════╝ ╚═╝  ╚═╝
# Consult doc if you want to setup selector for "touch" homing instead or physical endstop
#
[tmc2209 stepper_mmu_selector]
uart_pin: mmu:MMU_SEL_UART
uart_address: 1 			# Only for EASY-BRD
run_current: {sel_run_current}			# ERCF BOM NEMA17 motor
hold_current: {sel_hold_current}			# Can be small if not using "touch" movement (TMC stallguard)
interpolate: True
sense_resistor: 0.110
stealthchop_threshold: 100		# Stallguard "touch" movement (slower speeds) best done with stealthchop
#
# Uncomment two lines below if you have TMC and want to use selector "touch" movement
#diag_pin: ^mmu:MMU_SEL_DIAG 		# Set to MCU pin connected to TMC DIAG pin for selector stepper
#driver_SGTHRS: 75			# 255 is most sensitive value, 0 is least sensitive

[stepper_mmu_selector]
step_pin: mmu:MMU_SEL_STEP
dir_pin: !mmu:MMU_SEL_DIR
enable_pin: !mmu:MMU_SEL_ENABLE
rotation_distance: 40
microsteps: 16 				# Don't need high fidelity
full_steps_per_rotation: 200		# 200 for 1.8 degree, 400 for 0.9 degree
endstop_pin: ^mmu:MMU_SEL_ENDSTOP	# Selector microswitch
endstop_name: mmu_sel_home
# Uncomment this line only if default endstop above is using stallguard
#homing_retract_dist: 0
#
# Uncomment two lines below to give option of selector "touch" movement
#extra_endstop_pins: tmc2209_stepper_mmu_selector:virtual_endstop
#extra_endstop_names: mmu_sel_touch


# SERVOS ---------------------------------------------------------------------------------------------------------------
# ███████╗███████╗██████╗ ██╗   ██╗ ██████╗ ███████╗
# ██╔════╝██╔════╝██╔══██╗██║   ██║██╔═══██╗██╔════╝
# ███████╗█████╗  ██████╔╝██║   ██║██║   ██║███████╗
# ╚════██║██╔══╝  ██╔══██╗╚██╗ ██╔╝██║   ██║╚════██║
# ███████║███████╗██║  ██║ ╚████╔╝ ╚██████╔╝███████║
# ╚══════╝╚══════╝╚═╝  ╚═╝  ╚═══╝   ╚═════╝ ╚══════╝
# Basic servo PWM setup. If these values are changed then the angles defined for different positions will also change
#
# SELECTOR SERVO -------------------------------------------------------------------------------------------------------
#
[mmu_servo selector_servo]
pin: mmu:MMU_SEL_SERVO
maximum_servo_angle: {maximum_servo_angle}
minimum_pulse_width: {minimum_pulse_width}
maximum_pulse_width: {maximum_pulse_width}
#
# OPTIONAL GANTRY SERVO FOR TOOLHEAD FILAMENT CUTTER ------------------------------------------------------------------
#
# (uncomment this section if you have a gantry servo for toolhead cutter pin)
#[mmu_servo mmu_gantry_servo]
#pin: {gantry_servo_pin}
#maximum_servo_angle:180
#minimum_pulse_width: 0.00075
#maximum_pulse_width: 0.00225
#initial_angle: 180


<<<<<<< HEAD
=======
# ENCODER -------------------------------------------------------------------------------------------------------------
# ███████╗███╗   ██╗ ██████╗ ██████╗ ██████╗ ███████╗██████╗ 
# ██╔════╝████╗  ██║██╔════╝██╔═══██╗██╔══██╗██╔════╝██╔══██╗
# █████╗  ██╔██╗ ██║██║     ██║   ██║██║  ██║█████╗  ██████╔╝
# ██╔══╝  ██║╚██╗██║██║     ██║   ██║██║  ██║██╔══╝  ██╔══██╗
# ███████╗██║ ╚████║╚██████╗╚██████╔╝██████╔╝███████╗██║  ██║
# ╚══════╝╚═╝  ╚═══╝ ╚═════╝ ╚═════╝ ╚═════╝ ╚══════╝╚═╝  ╚═╝
# Encoder measures distance, monitors for runout and clogging and constantly calculates % flow rate
# Note that the encoder_resolution set here is purely a default to get started. It will be correctly set after calibration
# with the value stored in mmu_vars.cfg
#
# The encoder resolution will be calibrated but it needs a default approximation 
# If BMG gear based:
#   resolution = bmg_circumference / (2 * teeth)
# 24 / (2 * 17) = 0.7059 for TRCT5000 based sensor
# 24 / (2 * 12) = 1.0 for Binky with 12 tooth disc
#
[mmu_encoder mmu_encoder]
encoder_pin: ^mmu:MMU_ENCODER		# EASY-BRD: ^PA6, Flytech ERB: ^gpio22
encoder_resolution: {encoder_resolution}			# This is just a starter value. Overridden by 'mmu_encoder_resolution' in mmm_vars.cfg
desired_headroom: 5.0			# The clog/runout headroom that MMU attempts to maintain (closest point to triggering runout)
average_samples: 4			# The "damping" effect of last measurement (higher value means slower clog_length reduction)
flowrate_samples: 20			# How many extruder "movements" on the encoder to measure over for flowrate calc


>>>>>>> 5d34de2c
# FILAMENT SENSORS -----------------------------------------------------------------------------------------------------
# ███████╗███████╗███╗   ██╗███████╗ ██████╗ ██████╗ ███████╗
# ██╔════╝██╔════╝████╗  ██║██╔════╝██╔═══██╗██╔══██╗██╔════╝
# ███████╗█████╗  ██╔██╗ ██║███████╗██║   ██║██████╔╝███████╗
# ╚════██║██╔══╝  ██║╚██╗██║╚════██║██║   ██║██╔══██╗╚════██║
# ███████║███████╗██║ ╚████║███████║╚██████╔╝██║  ██║███████║
# ╚══════╝╚══════╝╚═╝  ╚═══╝╚══════╝ ╚═════╝ ╚═╝  ╚═╝╚══════╝
# Define the pins for optional sensors in the filament path. All but the pre-gate sensors will be automatically setup as
# both endstops (for homing) and sensors for visibility purposes.
#
# 'pre_gate_switch_pin_X'  .. 'mmu_pre_gate_X' sensor detects filament at entry to MMU. X=gate number (0..N)
# 'gate_switch_pin'        .. 'mmu_gate' shared sensor detects filament past the gate of the MMU
#     or
# 'post_gear_switch_pin_X' .. 'mmu_gear_X' post gear sensor for each filament
# 'extruder_switch_pin'    .. 'extruder' sensor detects filament just before the extruder entry
# 'toolhead_switch_pin'    .. 'toolhead' sensor detects filament after extruder entry
#
# Sync motor feedback will typically have a tension switch (most important for syncing) or both tension and compression.
# Note that compression switch is useful for use as a endstop to detect hitting the extruder entrance
# 'sync_feedback_tension_pin'     .. pin for switch activated when filament is under tension
# 'sync_feedback_compression_pin' .. pin for switch activated when filament is under compression
#
<<<<<<< HEAD
# Configuration is flexable: Simply define pins for any sensor you want to enable, if pin is not set (or the alias is empty)
# it will be ignored. You can also just comment out lines you are not using.
=======
# Configuration is flexible: Simply define pins for any sensor you want to enable, if pin is not set (or the alias is empty)
# it will be ignored. You can also just comment out what you are not using.
>>>>>>> 5d34de2c
#
[mmu_sensors]
pre_gate_switch_pin_0: ^mmu:MMU_PRE_GATE_0
pre_gate_switch_pin_1: ^mmu:MMU_PRE_GATE_1
pre_gate_switch_pin_2: ^mmu:MMU_PRE_GATE_2
pre_gate_switch_pin_3: ^mmu:MMU_PRE_GATE_3
pre_gate_switch_pin_4: ^mmu:MMU_PRE_GATE_4
pre_gate_switch_pin_5: ^mmu:MMU_PRE_GATE_5
pre_gate_switch_pin_6: ^mmu:MMU_PRE_GATE_6
pre_gate_switch_pin_7: ^mmu:MMU_PRE_GATE_7
pre_gate_switch_pin_8: ^mmu:MMU_PRE_GATE_8
pre_gate_switch_pin_9: ^mmu:MMU_PRE_GATE_9
pre_gate_switch_pin_10: ^mmu:MMU_PRE_GATE_10
pre_gate_switch_pin_11: ^mmu:MMU_PRE_GATE_11

post_gear_switch_pin_0: ^mmu:MMU_POST_GEAR_0
post_gear_switch_pin_1: ^mmu:MMU_POST_GEAR_1
post_gear_switch_pin_2: ^mmu:MMU_POST_GEAR_2
post_gear_switch_pin_3: ^mmu:MMU_POST_GEAR_3
post_gear_switch_pin_4: ^mmu:MMU_POST_GEAR_4
post_gear_switch_pin_5: ^mmu:MMU_POST_GEAR_5
post_gear_switch_pin_6: ^mmu:MMU_POST_GEAR_6
post_gear_switch_pin_7: ^mmu:MMU_POST_GEAR_7
post_gear_switch_pin_8: ^mmu:MMU_POST_GEAR_8
post_gear_switch_pin_9: ^mmu:MMU_POST_GEAR_9
post_gear_switch_pin_10: ^mmu:MMU_POST_GEAR_10
post_gear_switch_pin_11: ^mmu:MMU_POST_GEAR_11

# These sensors can be replicated in a multi-mmu, type-B setup (see num_gates comment).
# If so, then use a comma separated list of per-unit pins instead of single pin
gate_switch_pin: ^mmu:MMU_GATE_SENSOR
sync_feedback_tension_pin: {sync_feedback_tension_pin}
sync_feedback_compression_pin: {sync_feedback_compression_pin}

# These sensors are on the toolhead and often controlled by the main printer mcu
extruder_switch_pin: {extruder_sensor_pin}
toolhead_switch_pin: {toolhead_sensor_pin}


# ENCODER -------------------------------------------------------------------------------------------------------------
# ███████╗███╗   ██╗ ██████╗ ██████╗ ██████╗ ███████╗██████╗ 
# ██╔════╝████╗  ██║██╔════╝██╔═══██╗██╔══██╗██╔════╝██╔══██╗
# █████╗  ██╔██╗ ██║██║     ██║   ██║██║  ██║█████╗  ██████╔╝
# ██╔══╝  ██║╚██╗██║██║     ██║   ██║██║  ██║██╔══╝  ██╔══██╗
# ███████╗██║ ╚████║╚██████╗╚██████╔╝██████╔╝███████╗██║  ██║
# ╚══════╝╚═╝  ╚═══╝ ╚═════╝ ╚═════╝ ╚═════╝ ╚══════╝╚═╝  ╚═╝
# Encoder measures distance, monitors for runout and clogging and constantly calculates % flow rate
# Note that the encoder_resolution set here is purely a default to get started. It will be correcly set after calibration
# with the value stored in mmu_vars.cfg
#
# The encoder resolution will be calibrated but it needs a default approximation 
# If BMG gear based:
#   resolution = bmg_circumfrance / (2 * teeth)
# 24 / (2 * 17) = 0.7059 for TRCT5000 based sensor
# 24 / (2 * 12) = 1.0 for Binky with 12 tooth disc
#
[mmu_encoder mmu_encoder]
encoder_pin: ^mmu:MMU_ENCODER
encoder_resolution: {encoder_resolution}			# This is just a starter value. Overriden by calibrated 'mmu_encoder_resolution' in mmm_vars.cfg
desired_headroom: 5.0			# The clog/runout headroom that MMU attempts to maintain (closest point to triggering runout)
average_samples: 4			# The "damping" effect of last measurement (higher value means slower automatic clog_length reduction)
flowrate_samples: 20			# How many "movements" of the extruder to measure average flowrate over


# MMU OPTIONAL NEOPIXEL LED SUPPORT ------------------------------------------------------------------------------------
# ██╗     ███████╗██████╗ ███████╗
# ██║     ██╔════╝██╔══██╗██╔════╝
# ██║     █████╗  ██║  ██║███████╗
# ██║     ██╔══╝  ██║  ██║╚════██║
# ███████╗███████╗██████╔╝███████║
# ╚══════╝╚══════╝╚═════╝ ╚══════╝
# Define the led connection, type and length
#
# (comment out this section if you don't have leds or have them defined elsewhere)
[neopixel mmu_leds]
pin: mmu:MMU_NEOPIXEL
chain_count: {num_leds}			# Need number gates x1 or x2 + status leds
color_order: GRBW		# Set based on your particular neopixel specification (can be comma separated list)

# MMU LED EFFECT SEGMENTS ----------------------------------------------------------------------------------------------
# Define neopixel LEDs for your MMU. The chain_count must be large enough for your desired ranges:
#   exit   .. this set of LEDs, one for every gate, usually would be mounted at the exit point of the gate
#   entry  .. this set of LEDs, one for every gate, could be mounted at the entry point of filament into the MMU/buffer
#   status .. this LED represents the status of the MMU (and selected filament). More than one status LED is possible
#
# Note that all sets are optional. You can opt to just have the 'exit' set for example. The advantage to having
# both entry and exit LEDs is, for example, so that 'entry' can display gate status while 'exit' displays the color
# 
# The animation effects requires the installation of Julian Schill's awesome LED effect module otherwise the LEDs
# will be static:
#   https://github.com/julianschill/klipper-led_effect
#
# LED's are indexed in the chain from 1..N. Thus to set up LED's on 'exit' and a single 'status' LED on a 4 gate MMU:
#
#    exit_leds:   neopixel:mmu_leds (1,2,3,4)
#    status_leds: neopixel:mmu_leds (5)
#
# In this example no 'entry' set is configured. Note that constructs like "mmu_leds (1-3,4)" are also valid
#
# The range is completely flexible and can be comprised of different led strips, individual LEDs, or combinations of
# both on different pins. In addition the ordering is flexible based on your wiring, thus (1-4) and (4-1) both represent
# the same LED range but mapped to increasing or decreasing gates respectively. E.g if you have two Box Turtle MMUs, one
# with a chain of LEDs wired in reverse order and another with individual LEDs, to define 8 exit LEDs:
#
#   exit_leds: neopixel:bt_1 (4-1)
#              neopixel:bt_2a
#              neopixel:bt_2b
#              neopixel:bt_2c
#              neopixel:bt_2d
#
# Note the use of separate lines for each part of the definition,
#
# ADVANCED: Happy Hare provides a convenience wrapper [mmu_led_effect] that not only creates an effect on each of the
# [mmu_leds] specified segments as a whole but also each individual LED for atomic control. See mmu_leds.cfg for examples
#
<<<<<<< HEAD
# (comment out this section if you don't have/want leds)
=======
# (this section is harmless and ignored if the 'led_strip' above doesn't exist - LED support will simply be disabled)
>>>>>>> 5d34de2c
[mmu_leds]
exit_leds:   neopixel:mmu_leds (1-{num_gates})
entry_leds:  neopixel:mmu_leds ({num_leds_minus1}-{num_gates_plus1})
status_leds: neopixel:mmu_leds ({num_leds})
frame_rate: 24<|MERGE_RESOLUTION|>--- conflicted
+++ resolved
@@ -227,8 +227,6 @@
 #initial_angle: 180
 
 
-<<<<<<< HEAD
-=======
 # ENCODER -------------------------------------------------------------------------------------------------------------
 # ███████╗███╗   ██╗ ██████╗ ██████╗ ██████╗ ███████╗██████╗ 
 # ██╔════╝████╗  ██║██╔════╝██╔═══██╗██╔══██╗██╔════╝██╔══██╗
@@ -254,7 +252,6 @@
 flowrate_samples: 20			# How many extruder "movements" on the encoder to measure over for flowrate calc
 
 
->>>>>>> 5d34de2c
 # FILAMENT SENSORS -----------------------------------------------------------------------------------------------------
 # ███████╗███████╗███╗   ██╗███████╗ ██████╗ ██████╗ ███████╗
 # ██╔════╝██╔════╝████╗  ██║██╔════╝██╔═══██╗██╔══██╗██╔════╝
@@ -277,13 +274,8 @@
 # 'sync_feedback_tension_pin'     .. pin for switch activated when filament is under tension
 # 'sync_feedback_compression_pin' .. pin for switch activated when filament is under compression
 #
-<<<<<<< HEAD
-# Configuration is flexable: Simply define pins for any sensor you want to enable, if pin is not set (or the alias is empty)
-# it will be ignored. You can also just comment out lines you are not using.
-=======
 # Configuration is flexible: Simply define pins for any sensor you want to enable, if pin is not set (or the alias is empty)
 # it will be ignored. You can also just comment out what you are not using.
->>>>>>> 5d34de2c
 #
 [mmu_sensors]
 pre_gate_switch_pin_0: ^mmu:MMU_PRE_GATE_0
@@ -399,11 +391,7 @@
 # ADVANCED: Happy Hare provides a convenience wrapper [mmu_led_effect] that not only creates an effect on each of the
 # [mmu_leds] specified segments as a whole but also each individual LED for atomic control. See mmu_leds.cfg for examples
 #
-<<<<<<< HEAD
 # (comment out this section if you don't have/want leds)
-=======
-# (this section is harmless and ignored if the 'led_strip' above doesn't exist - LED support will simply be disabled)
->>>>>>> 5d34de2c
 [mmu_leds]
 exit_leds:   neopixel:mmu_leds (1-{num_gates})
 entry_leds:  neopixel:mmu_leds ({num_leds_minus1}-{num_gates_plus1})
