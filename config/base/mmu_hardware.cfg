--- conflicted
+++ resolved
@@ -98,17 +98,10 @@
 mmu_vendor: {mmu_vendor}			# MMU family
 mmu_version: {mmu_version}			# MMU hardware version number (add mod suffix documented above)
 
-<<<<<<< HEAD
-# The following attributes are set automatically from vendor/version above
-# Only uncomment to customize the default or for custom ("Other") designs
-#
-#selector_type: {selector_type}		# LinearSelector (type-A) or VirtualSelector (type-B)
-=======
 # The following attributes are set internally from vendor/version above. Only uncomment to customize the vendor
 # default or for custom ("Other") designs
 #
 #selector_type: {selector_type}		# E.g. LinearSelector (type-A), VirtualSelector (type-B), MacroSelector, RotarySelector, ...
->>>>>>> 4c2beab8
 #variable_bowden_lengths: {variable_bowden_lengths}		# 1 = If MMU design has different bowden lengths per gate, 0 = bowden length is the same
 #variable_rotation_distances: {variable_rotation_distances}		# 1 = If MMU design has dissimilar drive/BMG gears, thus rotation distance, 0 = One drive gear (e.g. Tradrack)
 #require_bowden_move: {require_bowden_move}			# 1 = If MMU design has bowden move that is included in load/unload, 0 = zero length bowden (skip bowden move)
@@ -236,34 +229,6 @@
 #initial_angle: 180
 
 
-<<<<<<< HEAD
-# ENCODER -------------------------------------------------------------------------------------------------------------
-# ███████╗███╗   ██╗ ██████╗ ██████╗ ██████╗ ███████╗██████╗ 
-# ██╔════╝████╗  ██║██╔════╝██╔═══██╗██╔══██╗██╔════╝██╔══██╗
-# █████╗  ██╔██╗ ██║██║     ██║   ██║██║  ██║█████╗  ██████╔╝
-# ██╔══╝  ██║╚██╗██║██║     ██║   ██║██║  ██║██╔══╝  ██╔══██╗
-# ███████╗██║ ╚████║╚██████╗╚██████╔╝██████╔╝███████╗██║  ██║
-# ╚══════╝╚═╝  ╚═══╝ ╚═════╝ ╚═════╝ ╚═════╝ ╚══════╝╚═╝  ╚═╝
-# Encoder measures distance, monitors for runout and clogging and constantly calculates % flow rate
-# Note that the encoder_resolution set here is purely a default to get started. It will be correcly set after calibration
-# with the value stored in mmu_vars.cfg
-#
-# The encoder resolution will be calibrated but it needs a default approximation 
-# If BMG gear based:
-#   resolution = bmg_circumfrance / (2 * teeth)
-# 24 / (2 * 17) = 0.7059 for TRCT5000 based sensor
-# 24 / (2 * 12) = 1.0 for Binky with 12 tooth disc
-#
-[mmu_encoder mmu_encoder]
-encoder_pin: ^mmu:MMU_ENCODER		# EASY-BRD: ^PA6, Flytech ERB: ^gpio22
-encoder_resolution: {encoder_resolution}			# This is just a starter value. Overriden by 'mmu_encoder_resolution' in mmm_vars.cfg
-desired_headroom: 5.0			# The clog/runout headroom that MMU attempts to maintain (closest point to triggering runout)
-average_samples: 4			# The "damping" effect of last measurement (higher value means slower automatic clog_length reduction)
-flowrate_samples: 20			# How many "movements" of the extruder to measure average flowrate over
-
-
-=======
->>>>>>> 4c2beab8
 # FILAMENT SENSORS -----------------------------------------------------------------------------------------------------
 # ███████╗███████╗███╗   ██╗███████╗ ██████╗ ██████╗ ███████╗
 # ██╔════╝██╔════╝████╗  ██║██╔════╝██╔═══██╗██╔══██╗██╔════╝
@@ -364,24 +329,15 @@
 # (comment out this section if you don't have leds or have them defined elsewhere)
 [neopixel mmu_leds]
 pin: mmu:MMU_NEOPIXEL
-<<<<<<< HEAD
-chain_count: {num_leds}			# Number gates x1 or x2 + status leds
-color_order: GRBW		# Set based on your particular neopixel specification (can be comma separated list)
-=======
 chain_count: {chain_count}			# Need number gates x1 or x2 + status leds
 color_order: {color_order}		# Set based on your particular neopixel specification (can be comma separated list)
->>>>>>> 4c2beab8
 
 # MMU LED EFFECT SEGMENTS ----------------------------------------------------------------------------------------------
 # Define neopixel LEDs for your MMU. The chain_count must be large enough for your desired ranges:
 #   exit   .. this set of LEDs, one for every gate, usually would be mounted at the exit point of the gate
 #   entry  .. this set of LEDs, one for every gate, could be mounted at the entry point of filament into the MMU/buffer
-<<<<<<< HEAD
-#   status .. this LED represents the status of the MMU (and selected filament). More than one status LED is possible
-=======
 #   status .. these LED. represents the status of the MMU (and selected filament). More than one status LED is possible
 #   logo   .. these LEDs don't change during operation and are designed for driving a logo. More than one logo LED is possible
->>>>>>> 4c2beab8
 #
 # Note that all sets are optional. You can opt to just have the 'exit' set for example. The advantage to having
 # both entry and exit LEDs is, for example, so that 'entry' can display gate status while 'exit' displays the color
@@ -398,11 +354,7 @@
 # In this example no 'entry' set is configured. Note that constructs like "mmu_leds (1-3,4)" are also valid
 #
 # The range is completely flexible and can be comprised of different led strips, individual LEDs, or combinations of
-<<<<<<< HEAD
-# both on different pins. In addition the ordering is flexible based on your wiring, thus (1-4) and (4-1) both represent
-=======
 # both on different pins. In addition, the ordering is flexible based on your wiring, thus (1-4) and (4-1) both represent
->>>>>>> 4c2beab8
 # the same LED range but mapped to increasing or decreasing gates respectively. E.g if you have two Box Turtle MMUs, one
 # with a chain of LEDs wired in reverse order and another with individual LEDs, to define 8 exit LEDs:
 #
@@ -417,18 +369,10 @@
 # ADVANCED: Happy Hare provides a convenience wrapper [mmu_led_effect] that not only creates an effect on each of the
 # [mmu_leds] specified segments as a whole but also each individual LED for atomic control. See mmu_leds.cfg for examples
 #
-<<<<<<< HEAD
-# (comment out this section if you don't have/want leds)
-[mmu_leds]
-exit_leds:   neopixel:mmu_leds (1-{num_gates})
-entry_leds:  neopixel:mmu_leds ({num_leds_minus1}-{num_gates_plus1})
-status_leds: neopixel:mmu_leds ({num_leds})
-=======
 # (comment out this whole section if you don't have/want leds; uncomment/edit LEDs fitted on your MMU)
 [mmu_leds]
 exit_leds:   {exit_leds}
 entry_leds:  {entry_leds}
 status_leds: {status_leds}
 logo_leds:   {logo_leds}
->>>>>>> 4c2beab8
 frame_rate: 24