########################################################################################################################
# Happy Hare MMU Software
#
# EDIT THIS FILE BASED ON YOUR SETUP
#
# Copyright (C) 2022  moggieuk#6538 (discord) moggieuk@hotmail.com
# This file may be distributed under the terms of the GNU GPLv3 license.
#
# Goal: Main configuration parameters for the klipper module
#
# (\_/)
# ( *,*)
# (")_(") Happy Hare Ready
#
# Notes:
#   Macro configuration is specifed separately in 'mmu_macro_vars.cfg'.
#   Full details in https://github.com/moggieuk/Happy-Hare/tree/main/doc/configuration.md
#
[mmu]
happy_hare_version: {happy_hare_version}			# Don't mess, used for upgrade detection

# MMU Hardware Limits --------------------------------------------------------------------------------------------------
# ██╗     ██╗███╗   ███╗██╗████████╗███████╗
# ██║     ██║████╗ ████║██║╚══██╔══╝██╔════╝
# ██║     ██║██╔████╔██║██║   ██║   ███████╗
# ██║     ██║██║╚██╔╝██║██║   ██║   ╚════██║
# ███████╗██║██║ ╚═╝ ██║██║   ██║   ███████║
# ╚══════╝╚═╝╚═╝     ╚═╝╚═╝   ╚═╝   ╚══════╝
#
# Define the physical limits of your MMU. These setings will be respected regardless of individual speed settings.
#
gear_max_velocity: 300			# Never to be exceeded gear velocity regardless of specific parameters
gear_max_accel: 1500			# Never to be exceeded gear accelaration regardless of specific parameters
selector_max_velocity: 250		# Never to be exceeded selector velocity regardless of specific parameters
selector_max_accel: 1200		# Never to be exceeded selector accelaration regardless of specific parameters


# Servo configuration  -------------------------------------------------------------------------------------------------
# ███████╗███████╗██████╗ ██╗   ██╗ ██████╗ 
# ██╔════╝██╔════╝██╔══██╗██║   ██║██╔═══██╗
# ███████╗█████╗  ██████╔╝██║   ██║██║   ██║
# ╚════██║██╔══╝  ██╔══██╗╚██╗ ██╔╝██║   ██║
# ███████║███████╗██║  ██║ ╚████╔╝ ╚██████╔╝
# ╚══════╝╚══════╝╚═╝  ╚═╝  ╚═══╝   ╚═════╝ 
#
# Angle of the servo in three named positions
#   up   = tool is selected and filament is allowed to freely move through gate
#   down = to grip filament
#   move = ready the servo for selector move (optional - defaults to up)
# V2.4 on: These positions are only for initial config they are replaced with calibrated servo positions in `mmu_vars.cfg`
#
# Note that leaving the servo active when down can stress the electronics and is not recommended with EASY-BRD or ERB board
# unless the 5v power supply has been improved and it is not necessary with standard ERCF builds
# Make sure your hardware is suitable for the job!
#
servo_up_angle: 145			# ERCF: MG90S: 30  ; SAVOX SH0255MG: 140 ; Tradrack: 145
servo_down_angle: 30			# ERCF: MG90S: 140 ; SAVOX SH0255MG: 30  ; Tradrack: 1
servo_move_angle: 109			# Optional angle used when selector is moved (defaults to up position)
servo_duration: 0.4			# Duration of PWM burst sent to servo (default non-active mode, automatically turns off)
servo_dwell: 0.5			# Minimum time given to servo to complete movement prior to next move
servo_always_active: 0 			# CAUTION: 1=Force servo to always stay active, 0=Release after movement
servo_active_down: 0			# CAUTION: 1=Force servo to stay active when down only, 0=Release after movement
servo_buzz_gear_on_down: 0		# Whether to "buzz" the gear stepper on down to aid engagement


# Logging --------------------------------------------------------------------------------------------------------------
# ██╗      ██████╗  ██████╗  ██████╗ ██╗███╗   ██╗ ██████╗ 
# ██║     ██╔═══██╗██╔════╝ ██╔════╝ ██║████╗  ██║██╔════╝ 
# ██║     ██║   ██║██║  ███╗██║  ███╗██║██╔██╗ ██║██║  ███╗
# ██║     ██║   ██║██║   ██║██║   ██║██║██║╚██╗██║██║   ██║
# ███████╗╚██████╔╝╚██████╔╝╚██████╔╝██║██║ ╚████║╚██████╔╝
# ╚══════╝ ╚═════╝  ╚═════╝  ╚═════╝ ╚═╝╚═╝  ╚═══╝ ╚═════╝ 
#
# log_level & logfile_level can be set to one of (0 = essential, 1 = info, 2 = debug, 3 = trace, 4 = stepper moves)
# Generally you can keep console logging to a minimal whilst still sending debug output to the mmu.log file
# Increasing the console log level is only really useful during initial setup to save having to constantly open the log file
# Note: that it is not recommended to keep logging at level greater that 2 (debug) if not debugging an issue because
# of the additional overhead
#
log_level: 1
log_file_level: 2			# Can also be set to -1 to disable log file completely
log_statistics: 1 			# 1 to log statistics on every toolchange (default), 0 to disable (but still recorded)
log_visual: 1				# 1 log visual representation of filament, 0 = disable
log_startup_status: 1			# Whether to log tool to gate status on startup, 1 = summary (default), 0 = disable


# Movement speeds ------------------------------------------------------------------------------------------------------
# ███████╗██████╗ ███████╗███████╗██████╗ ███████╗
# ██╔════╝██╔══██╗██╔════╝██╔════╝██╔══██╗██╔════╝
# ███████╗██████╔╝█████╗  █████╗  ██║  ██║███████╗
# ╚════██║██╔═══╝ ██╔══╝  ██╔══╝  ██║  ██║╚════██║
# ███████║██║     ███████╗███████╗██████╔╝███████║
# ╚══════╝╚═╝     ╚══════╝╚══════╝╚═════╝ ╚══════╝
#
# Long moves are faster than the small ones and used for the bulk of the bowden movement. Note that you can set two fast
# load speeds depending on whether MMU thinks it is pulling from the buffer or from the spool. It is often helpful to
# use a lower speed when pulling from the spool because more force is required to overcome friction and this prevents
# loosing steps. 100mm/s should be "quiet" with the NEMA14 motor but you can go lower for really low noise
#
# NOTE: Encoder cannot keep up much above 350mm/s so make sure 'bowden_apply_correction' is off at very high speeds!
#
gear_from_buffer_speed: 150		# mm/s Normal speed when loading filament. Conservative is 100mm/s, Max around 300mm/s
gear_from_buffer_accel: 400		# Normal accelaration when loading filament
gear_from_spool_speed: 80		# mm/s Use (lower) speed when loading for the first time (i.e. pulling from spool)
gear_from_spool_accel: 100		# Accelaration when loading from spool
#
gear_short_move_speed: 80		# mm/s Speed when making short moves (like incremental retracts with encoder)
gear_short_move_accel: 600		# Usually the same as gear_from_buffer_accel (for short movements)
gear_short_move_threshold: 70		# Move distance that controls application of 'short_move' speed/accel
gear_homing_speed: 50			# mm/s Speed of gear stepper only homing moves (e.g. homing to gate or extruder)

# Speeds of extruder movement. The 'sync' speeds will be used when gear and extruder steppers are moving in sync
#
extruder_load_speed: 16			# mm/s speed of load move inside extruder from homing position to meltzone
extruder_unload_speed: 16		# mm/s speed of unload moves inside of extruder (very initial move from meltzone is 50% of this)
extruder_sync_load_speed: 18		# mm/s speed of synchronized extruder load moves
extruder_sync_unload_speed: 18		# mm/s speed of synchronized extruder unload moves
extruder_homing_speed: 18		# mm/s speed of extruder only homing moves (e.g. to toolhead sensor)

# Selector movement speeds. (Accelaration is defined by physical MMU limits set above and passed to selector stepper driver)
#
selector_move_speed: 200		# mm/s speed of selector movement (not touch)
selector_homing_speed: 60		# mm/s speed of initial selector homing move (not touch)
selector_touch_speed: 80		# mm/s speed of all touch selector moves (if stallguard configured)

# Selector touch (stallguard) operation. If stallguard is configured, then this can be used to switch on touch movement which
# can detect blocked filament path and try to recover automatically but it is more difficult to set up
#
selector_touch_enable: 0		# If selector touch operation configured this can be used to disable it 1=enabled, 0=disabled


# Gate loading/unloading -----------------------------------------------------------------------------------------------
#  ██████╗  █████╗ ████████╗███████╗    ██╗      ██████╗  █████╗ ██████╗ 
# ██╔════╝ ██╔══██╗╚══██╔══╝██╔════╝    ██║     ██╔═══██╗██╔══██╗██╔══██╗
# ██║  ███╗███████║   ██║   █████╗      ██║     ██║   ██║███████║██║  ██║
# ██║   ██║██╔══██║   ██║   ██╔══╝      ██║     ██║   ██║██╔══██║██║  ██║
# ╚██████╔╝██║  ██║   ██║   ███████╗    ███████╗╚██████╔╝██║  ██║██████╔╝
#  ╚═════╝ ╚═╝  ╚═╝   ╚═╝   ╚══════╝    ╚══════╝ ╚═════╝ ╚═╝  ╚═╝╚═════╝ 
#
# These setttings control the loading and unloading filament at the gate. The primary options are you use a endstop switch
# at the gate (ala TradRack) or an encoder (ERCF default).  You can even have both a gate sensor for loading/parking and
# still use the encoder for other move verification (see advanced 'gate_endstop_to_encoder' option).
# Note: the `encoder` method, due to the nature of its operation will overshoot a little. This is not a problem in practice
# because the overshoot will simply be compensated for in the subsequent fast bowden move.
#
# Possible gate_homing_endtop names:
#   encoder       - Detect filament position using movement of the encoder
#   mmu_gate      - Use gate endstop
#   mmu_gear      - Use individual per-gate endstop (type-B MMU's)
#   extruder      - Use extruder entry sensor (Only for some type-B designs, see [mmu_machine] require_bowden_move setting)
#
gate_homing_endstop: encoder		# Name of gate endstop, "encoder" forces use of encoder for parking
gate_homing_max: 70			# Maximum move distance to home to the gate (actual move distance for encoder parking)
gate_preload_homing_max: 70		# Maximum homing distance to the mmu_gear endstop (if MMU is fitted with one)
gate_unload_buffer: 50			# Amount to reduce the fast unload so that filament doesn't overshoot when parking
gate_load_retries: 2			# Number of times MMU will attempt to grab the filament on initial load (max 5)
gate_parking_distance: 23 		# Parking postion in the gate (distance back from gate endstop/encoder point)
gate_endstop_to_encoder: 10		# Distance between gate endstop and encoder (IF both fitted. +ve if encoder after endstop)
gate_autoload: 1			# If pre-gate sensor fitted this controls the automatic loading of the gate
gate_final_eject_distance: 0		# Distance to eject filament on EJECT rather than UNLOAD


# Bowden tube loading/unloading ----------------------------------------------------------------------------------------
# ██████╗  ██████╗ ██╗    ██╗██████╗ ███████╗███╗   ██╗    ██╗      ██████╗  █████╗ ██████╗ 
# ██╔══██╗██╔═══██╗██║    ██║██╔══██╗██╔════╝████╗  ██║    ██║     ██╔═══██╗██╔══██╗██╔══██╗
# ██████╔╝██║   ██║██║ █╗ ██║██║  ██║█████╗  ██╔██╗ ██║    ██║     ██║   ██║███████║██║  ██║
# ██╔══██╗██║   ██║██║███╗██║██║  ██║██╔══╝  ██║╚██╗██║    ██║     ██║   ██║██╔══██║██║  ██║
# ██████╔╝╚██████╔╝╚███╔███╔╝██████╔╝███████╗██║ ╚████║    ███████╗╚██████╔╝██║  ██║██████╔╝
# ╚═════╝  ╚═════╝  ╚══╝╚══╝ ╚═════╝ ╚══════╝╚═╝  ╚═══╝    ╚══════╝ ╚═════╝ ╚═╝  ╚═╝╚═════╝ 
#
# In addition to different bowden loading speeds for buffer and non-buffered filament it is possible to detect missed
# steps caused by "jerking" on a heavy spool. If bowden correction is enabled the driver with "believe" the encoder
# reading and make correction moves to bring the filament to within the 'bowden_allowable_load_delta' of the end of
# bowden position (this does require a reliable encoder and is not recommended for very high speed loading >350mm/s)
#
bowden_apply_correction: 0		# 1 to enable, 0 disabled. Requires Encoder
bowden_allowable_load_delta: 20.0	# How close in mm the correction moves will attempt to get to target. Requires Encoder

# This test verifies the filament is free of extruder before the fast bowden movement to reduce possibility of grinding filament
bowden_pre_unload_test: 1		# 1 to check for bowden movement before full pull (slower), 0 don't check (faster). Requires Encoder

# ADVANCED: If pre-unload test is enabled, this controls the detection of successful bowden pre-unload test and represents
# the fraction of allowable mismatch between actual movement and that seen by encoder. Setting to 50% tolerance usually
# works well. Increasing will make test more tolerent. Value of 100% essentially disables error detection
bowden_pre_unload_error_tolerance: 50


# Extruder homing -----------------------------------------------------------------------------------------------------
# ███████╗██╗  ██╗████████╗    ██╗  ██╗ ██████╗ ███╗   ███╗██╗███╗   ██╗ ██████╗ 
# ██╔════╝╚██╗██╔╝╚══██╔══╝    ██║  ██║██╔═══██╗████╗ ████║██║████╗  ██║██╔════╝ 
# █████╗   ╚███╔╝    ██║       ███████║██║   ██║██╔████╔██║██║██╔██╗ ██║██║  ███╗
# ██╔══╝   ██╔██╗    ██║       ██╔══██║██║   ██║██║╚██╔╝██║██║██║╚██╗██║██║   ██║
# ███████╗██╔╝ ██╗   ██║██╗    ██║  ██║╚██████╔╝██║ ╚═╝ ██║██║██║ ╚████║╚██████╔╝
# ╚══════╝╚═╝  ╚═╝   ╚═╝╚═╝    ╚═╝  ╚═╝ ╚═════╝ ╚═╝     ╚═╝╚═╝╚═╝  ╚═══╝ ╚═════╝ 
#
# Happy Hare needs a reference "homing point" close to the extruder from which to accurately complete the loading of
# the toolhead. This homing operation takes place after the fast bowden load and it is anticipated that that load
# operation will leave the filament just shy of the homing point. If using a toolhead sensor this initial extruder
# homing is unecessary (but can be forced) because the homing will occur inside the extruder for the optimum in accuracy.
#
# In addition to an entry sensor "mmu_extruder" it is possbile for Happy Hare to "feel" for the extruder gear entry
# by colliding with it. Because this method is not completely deterministic you might find have to find the sweetspot
# for your setup by adjusting the TMC current reduction. Also, touch (stallguard) sensing is possible to configure but
# unfortunately doesn't work well with some external mcu's. Note that reduced current during collision detection can
# also prevent unecessary filament griding
#
# Possible homing_endtop names:
#   collision      - Detect the collision with the extruder gear by monitoring encoder movement (Requires encoder)
#                    Fast bowden load will move to the extruder gears
#   mmu_gear_touch - Use touch detection when the gear stepper hits the extruder (Requires stallguard)
#                    Fast bowden load will move to extruder_homing_buffer distance before extruder gear
#   extruder       - If you have a "filament entry" endstop configured (Requires 'extruder' endstop)
#                    Fast bowden load will move to extruder_homing_buffer distance before sensor
#   none           - Don't attempt to home. Only possibiliy if lacking all sensor options
#                    Fast bowden load will move to the extruder gears. Fine if using toolhead sensor
# Note: The homing_endstop will be ignored if a toolhead sensor is available unless `extruder_force_homing: 1`
#
extruder_homing_max: 80			# Maximum distance to advance in order to attempt to home the extruder
extruder_homing_endstop: collision	# Filament homing method/endstop name (fallback if toolhead sensor not available)
extruder_homing_buffer: 25		# Amount to reduce the fast bowden load so filament doesn't overshoot the extruder homing point
extruder_collision_homing_current: 30	# % gear_stepper current (10%-100%) to use when homing to extruder homing (100 to disable)

# In the absence of a toolhead sensor Happy Hare will automatically default to extruder entrance detection regardless
# of this setting, however if you have a toolhead sensor you can still force the additional (unecessary) step of
# initially homing to extruder entrance then home to the toolhead sensor
#
extruder_force_homing: 0


# Toolhead loading and unloading --------------------------------------------------------------------------------------
# ████████╗ ██████╗  ██████╗ ██╗     ██╗  ██╗███████╗ █████╗ ██████╗     ██╗      ██████╗  █████╗ ██████╗ 
# ╚══██╔══╝██╔═══██╗██╔═══██╗██║     ██║  ██║██╔════╝██╔══██╗██╔══██╗    ██║     ██╔═══██╗██╔══██╗██╔══██╗
#    ██║   ██║   ██║██║   ██║██║     ███████║█████╗  ███████║██║  ██║    ██║     ██║   ██║███████║██║  ██║
#    ██║   ██║   ██║██║   ██║██║     ██╔══██║██╔══╝  ██╔══██║██║  ██║    ██║     ██║   ██║██╔══██║██║  ██║
#    ██║   ╚██████╔╝╚██████╔╝███████╗██║  ██║███████╗██║  ██║██████╔╝    ███████╗╚██████╔╝██║  ██║██████╔╝
#    ╚═╝    ╚═════╝  ╚═════╝ ╚══════╝╚═╝  ╚═╝╚══════╝╚═╝  ╚═╝╚═════╝     ╚══════╝ ╚═════╝ ╚═╝  ╚═╝╚═════╝ 
#
# It is possible to define highly customized loading and unloading sequences, however, unless you have a specialized
# setup it is probably easier to opt for the built-in toolhead loading and unloading sequence which already offers a
# high degree of customization. If you need even more control then edit the _MMU_LOAD_SEQUENCE and _MMU_UNLOAD_SEQUENCE
# macros in mmu_sequence.cfg - but be careful!
#
# An MMU must have a known point at the end of the bowden from which it can precisely load the extruder. Generally this
# will either be the extruder extrance (which is controlled with settings above) or by homing to toolhead sensor. If
# you have toolhead sensor it is past the extruder gear and the driver needs to know the max distance (from end of
# bowden move) to attempt homing
#
toolhead_homing_max: 40			# Maximum distance to advance in order to attempt to home to defined homing endstop

# IMPORTANT: These next three settings are based on the physical dimensions of your toolhead
# Once a homing position is determined, Happy Hare needs to know the final move distance to the nozzle. There is only
# one correct value for your setup - use 'toolhead_ooze_reduction' (which corresponds to the residual filament left in
# your nozzle) to control excessive oozing on load. See doc for table of proposed values for common configurations.
#
# NOTE: If you have a toolhead sensor you can automate the calculation of these parameters! Read about the
# `MMU_CALIBRATE_TOOLHEAD` command (https://github.com/moggieuk/Happy-Hare/wiki/Blobing-and-Stringing)
#
toolhead_extruder_to_nozzle: 72		# Distance from extruder gears (entrance) to nozzle
toolhead_sensor_to_nozzle: 62		# Distance from toolhead sensor to nozzle (ignored if not fitted)
toolhead_entry_to_extruder: 8		# Distance from extruder "entry" sensor to extruder gears (ignored if not fitted)

# This setting represents how much residual filament is left behind in the nozzle when filament is removed, it is thus
# used to reduce the extruder loading length and prevent excessive blobing but also in the calculation of purge volume.
# Note that this value can also be measured with the `MMU_CALIBRATE_TOOLHEAD` procedure
#
toolhead_residual_filament: 0		# Reduction in extruder loading length because of residual filament left behind

# TUNING: Finally, this is the last resort tuning value to fix blobbing. It is expected that this value is NEAR ZERO as
# it represents a further reduction in extruder load length to fix blobbing. If using a wipetower and you experience blobs
# on it, increase this value (reduce the quantity of filament loaded). If you experience gaps, decrease this value. If gaps
# and already at 0 then perhaps the 'toolhead_extruder_to_nozzle' or 'toolhead_residual_filament' settings are incorrect.
# Similarly a value >+5mm also suggests the four settings above are not correct. Also see 'retract' setting in
# 'mmu_macro_vars.cfg' for final in-print ooze tuning.
#
toolhead_ooze_reduction: 0		# Reduction in extruder loading length to prevent ooze (represents filament remaining)

# Distance added to the extruder unload movement to ensure filament is free of extruder. This adds some degree of tolerance
# to slightly incorrect configuration or extruder slippage. However don't use as an excuse for incorrect toolhead settings
#
toolhead_unload_safety_margin: 10	# Extra movement saftey margin (default: 10mm)

# If not synchronizing gear and extruder and you experience a "false" clog detection immediately after the tool change
# it might be because of a long bowden and/or large internal diameter that causes slack in the filament. This optional
# move will tighten the filament after a load by % of current clog detection length. Gear stepper will run at 50% current
#
toolhead_post_load_tighten: 60		# % of clog detection length, 0 to disable. Ignored if 'sync_to_extruder: 1'

# ADVANCED: Controls the detection of successful extruder load/unload movement and represents the fraction of allowable
# mismatch between actual movement and that seen by encoder. Setting to 100% tolerance effectively turns off checking.
# Some designs of extruder have a short move distance that may not be picked up by encoder and cause false errors. This
# allows masking of those errors. However the error often indicates that your extruder load speed is too high or the
# friction is too high on the filament and in that case masking the error is not a good idea. Try reducing friction
# and lowering speed first!
#
toolhead_move_error_tolerance: 60


# Tip forming ---------------------------------------------------------------------------------------------------------
# ████████╗██╗██████╗     ███████╗ ██████╗ ██████╗ ███╗   ███╗██╗███╗   ██╗ ██████╗ 
# ╚══██╔══╝██║██╔══██╗    ██╔════╝██╔═══██╗██╔══██╗████╗ ████║██║████╗  ██║██╔════╝ 
#    ██║   ██║██████╔╝    █████╗  ██║   ██║██████╔╝██╔████╔██║██║██╔██╗ ██║██║  ███╗
#    ██║   ██║██╔═══╝     ██╔══╝  ██║   ██║██╔══██╗██║╚██╔╝██║██║██║╚██╗██║██║   ██║
#    ██║   ██║██║         ██║     ╚██████╔╝██║  ██║██║ ╚═╝ ██║██║██║ ╚████║╚██████╔╝
#    ╚═╝   ╚═╝╚═╝         ╚═╝      ╚═════╝ ╚═╝  ╚═╝╚═╝     ╚═╝╚═╝╚═╝  ╚═══╝ ╚═════╝ 
#
# Tip forming responsibity can be split between slicer (in-print) and standalone macro (not in-print) or forced to always
# be done by Happy Hare's standalone macro. Since you always need the option to form tips without the slicer so it is
# generally easier to completely turn off the slicer, force "standalone" tip forming and tune only in Happy Hare.
#
# When Happy Hare is asked to form a tip it will run the referenced macro. Two are reference examples are provided but
# you can implement your own:
#   _MMU_FORM_TIP .. default tip forming similar to popular slicers like Superslicer and Prusaslicer
#   _MMU_CUT_TIP  .. for Filametrix (ERCFv2) or similar style toolhead filament cutting system
#
# Often it is useful to increase the extruder current for the rapid movement to ensure high torque and no skipped steps
#
# If opting for slicer tip forming you MUST configure where the slicer leaves the filament in the extruder since
# there is no way to determine this. This can be ignored if all tip forming is performed by Happy Hare
#
force_form_tip_standalone: 1		 # 0 = Slicer in print else standalone, 1 = Always standalone tip forming (TURN SLICER OFF!)
form_tip_macro: _MMU_FORM_TIP            # Name of macro to call to perform the tip forming (or cutting) operation
extruder_form_tip_current: 100		 # % of extruder current (100%-150%) to use when forming tip (100 to disable)
slicer_tip_park_pos: 0			 # This specifies the position of filament in extruder after slicer completes tip forming


# Synchronized gear/extruder movement ----------------------------------------------------------------------------------
# ███╗   ███╗ ██████╗ ████████╗ ██████╗ ██████╗     ███████╗██╗   ██╗███╗   ██╗ ██████╗
# ████╗ ████║██╔═══██╗╚══██╔══╝██╔═══██╗██╔══██╗    ██╔════╝╚██╗ ██╔╝████╗  ██║██╔════╝
# ██╔████╔██║██║   ██║   ██║   ██║   ██║██████╔╝    ███████╗ ╚████╔╝ ██╔██╗ ██║██║     
# ██║╚██╔╝██║██║   ██║   ██║   ██║   ██║██╔══██╗    ╚════██║  ╚██╔╝  ██║╚██╗██║██║     
# ██║ ╚═╝ ██║╚██████╔╝   ██║   ╚██████╔╝██║  ██║    ███████║   ██║   ██║ ╚████║╚██████╗
# ╚═╝     ╚═╝ ╚═════╝    ╚═╝    ╚═════╝ ╚═╝  ╚═╝    ╚══════╝   ╚═╝   ╚═╝  ╚═══╝ ╚═════╝
#
# This controls whether the extruder and gear steppers are synchronized during printing operations
# If you normally run with maxed out gear stepper current consider reducing it with 'sync_gear_current'
# If equipped with TMC drivers the current of the gear and extruder motors can be controlled to optimize performance.
# This can be useful to control gear stepper temperature when printing with synchronized motor
#
sync_to_extruder: 0			# Gear motor is synchronized to extruder during print
sync_gear_current: 70			# % of gear_stepper current (10%-100%) to use when syncing with extruder during print
sync_form_tip: 0			# Synchronize during standalone tip formation (initial part of unload)

# Optionally it is possible to leverage feedback for a "compression/expansion" sensor in the bowden path from MMU to
# extruder to ensure that the two motors are kept in sync as viewed by the filament (the signal feedback state can be
# binary supplied by one or two switches: -1 (expanded) and 1 (compressed) of proportional value between -1.0 and 1.0
# Requires [mmu_sensors] setting
#
<<<<<<< HEAD
sync_feedback_enable: 0			# 0 = Turn off (even with fitted sensor), 1 = Turn on
sync_multiplier_high: 1.05		# Maximum factor to apply to gear stepper 'rotation_distance'
sync_multipler_low: 0.95		# Minimum factor to apply
=======
sync_feedback_enable: 0			# 0 = Turn off (even with fitted sensor), 1 = Turn on when printing
sync_multiplier_high: 1.05		# Maximum factor to apply to gear stepper `rotation_distance`
sync_multiplier_low: 0.95		# Minimum factor to apply
>>>>>>> 70115862


# Filament Management Options ----------------------------------------------------------------------------------------
# ███████╗██╗██╗            ███╗   ███╗ ██████╗ ███╗   ███╗████████╗
# ██╔════╝██║██║            ████╗ ████║██╔════╝ ████╗ ████║╚══██╔══╝
# █████╗  ██║██║            ██╔████╔██║██║  ███╗██╔████╔██║   ██║   
# ██╔══╝  ██║██║            ██║╚██╔╝██║██║   ██║██║╚██╔╝██║   ██║   
# ██║     ██║███████╗██╗    ██║ ╚═╝ ██║╚██████╔╝██║ ╚═╝ ██║   ██║   
# ╚═╝     ╚═╝╚══════╝╚═╝    ╚═╝     ╚═╝ ╚═════╝ ╚═╝     ╚═╝   ╚═╝   
#
# - Clog detection is available when encoder is fitted and it can detect when filament is not moving and pause the print
# - EndlessSpool feature allows detection of runout on one spool and the automatic mapping of tool to an alternative
#   gate (spool). Set to '1', this feature requires clog detection or gate sensor or pre-gate sensors. EndlessSpool
#   functionality can optionally be extended to attempt to load an empty gate with 'endless_spool_on_load'. On some MMU
#   designs (with linear selector) it can also be configured to eject filament remains to a designated gate rather than
#   defaulting to current gate. A custom gate will disable pre-gate runout detection for EndlessSpool because filament
#   end must completely pass through the gate for selector to move
#
enable_clog_detection: 2		# 0 = disable, 1 = static length clog detection, 2 = automatic length clog detection
enable_endless_spool: 1			# 0 = disable, 1 = enable endless spool
endless_spool_on_load: 0		# 0 = don't apply endless spool on load, 1 = run endless spool if gate is empty
endless_spool_eject_gate: -1		# Which gate to eject the filament remains. -1 = current gate
#endless_spool_groups:			# Default EndlessSpool groups (see later in file)
#
# Spoolman support requires you to correctly enable spoolman with moonraker first. If enabled, the gate SpoolId will
# be used to load filament details and color from the spoolman database and Happy Hare will activate/deactivate
# spools as they are used. The enabled variation allows for either the local map or the spoolman map to be the
# source of truth as well as just fetching filament attributes. See this table for explanation:
#
#                    | Activate/  | Fetch filament attributes | Filament gate    | Filament gate     |
#   spoolman_support | Deactivate | attributes from spoolman  | assignment shown | assignment pulled |
#                    | spool?     | based on spool_id?        | in spoolman db?  | from spoolman db? |
#   -----------------+------------+---------------------------+------------------+-------------------+
#        off         |     no     |           no              |        no        |        no         |
#        readonly    |     yes    |           yes             |        no        |        no         |
#        push        |     yes    |           yes             |        yes       |        no         |
#        pull        |     yes    |           yes             |        yes       |        yes        |
#
spoolman_support: off			# off = disabled, readonly = enabled, push = local gate map, pull = remote gate map
pending_spool_id_timeout: 20            # Seconds after which this pending spool_id (set with rfid) is voided
#
# Mainsail/Fluid UI can visualize the color of filaments next to the extruder/tool chooser. The color is dynamic and
# can be customized to your choice:
#
#    slicer   - Color from slicer tool map (what the slicer expects)
#    allgates - Color from all the tools in the gate map after running through the TTG map
#    gatemap  - As per gatemap but hide empty tools
#
# Note: Happy Hare will also add the 'spool_id' variable to the Tx macro if spoolman is enabled
#
t_macro_color: slicer			# 'slicer' = default | 'allgates' = mmu | 'gatemap' = mmu without empty gates


# Print Statistics ---------------------------------------------------------------------------------------------------
# ███████╗████████╗ █████╗ ████████╗███████╗
# ██╔════╝╚══██╔══╝██╔══██╗╚══██╔══╝██╔════╝
# ███████╗   ██║   ███████║   ██║   ███████╗
# ╚════██║   ██║   ██╔══██║   ██║   ╚════██║
# ███████║   ██║   ██║  ██║   ██║   ███████║
# ╚══════╝   ╚═╝   ╚═╝  ╚═╝   ╚═╝   ╚══════╝
#
# These parameters determine how print statistic data is shown in the console. This table can show a lot of data,
# probably more than you'd want to see. Below you can enable/disable options to your needs.
#
# +-----------+---------------------+----------------------+----------+
# |  114(46)  |      unloading      |       loading        | complete |
# |   swaps   | pre  |   -   | post | pre  |   -   | post  |   swap   |
# +-----------+------+-------+------+------+-------+-------+----------+
# | all time  | 0:07 | 47:19 | 0:00 | 0:01 | 37:11 | 33:39 |  2:00:38 |
# |     - avg | 0:00 |  0:24 | 0:00 | 0:00 |  0:19 |  0:17 |     1:03 |
# | this job  | 0:00 | 10:27 | 0:00 | 0:00 |  8:29 |  8:30 |    28:02 |
# |     - avg | 0:00 |  0:13 | 0:00 | 0:00 |  0:11 |  0:11 |     0:36 |
# |      last | 0:00 |  0:12 | 0:00 | 0:00 |  0:10 |  0:14 |     0:39 |
# +-----------+------+-------+------+------+-------+-------+----------+
#             Note: Only formats correctly on Python3
#
# Comma separated list of desired columns
# Options: pre_unload, unload, post_unload, pre_load, load, post_load, total
console_stat_columns: unload, load, post_load, total

# Comma seperated list of rows. The order determines the order in which they're shown.
# Options: total, total_average, job, job_average, last
console_stat_rows: total, total_average, job, job_average, last

# How you'd want to see the state of the gates and how they're performing
#   string     - poor, good, perfect, etc..
#   percentage - rate of success
#   emoticon   - fun sad to happy faces (python3 only)
console_gate_stat: emoticon

# Always display the full statistics table
console_always_output_full: 1	# 1 = Show full table, 0 = Only show totals out of print


# Miscellaneous, but you should review -------------------------------------------------------------------------------
# ███╗   ███╗██╗███████╗ ██████╗
# ████╗ ████║██║██╔════╝██╔════╝
# ██╔████╔██║██║███████╗██║     
# ██║╚██╔╝██║██║╚════██║██║     
# ██║ ╚═╝ ██║██║███████║╚██████╗
# ╚═╝     ╚═╝╚═╝╚══════╝ ╚═════╝
#
# Important you verify these work for you setup/workflow. Temperature and timeouts
#
timeout_pause: 72000		# Idle time out (printer shutsdown) in seconds used when in MMU pause state
disable_heater: 600		# Delay in seconds after which the hotend heater is disabled in the MMU_PAUSE state
default_extruder_temp: 200	# Default temperature for performing swaps and forming tips when not in print (overriden by gate map)
extruder_temp_variance: 2	# When waiting for extruder temperature this is the +/- permissible variance in degrees (>= 1)
#
# These are auto calibration/tuning settings. Once the gear rotation_distance and encoder are calibrated, enabling these options
# will lessen the initial calibration and will automatically tune bowden length and individual gate rotation_distance differences.
# Note: What can be tuned is based on "variable_rotation_distance" and "variable_bowden_lengths" settings in mmu_hardware.cfg
#       E.g. with fixed bowden and multiple BMG gears and encoder like the ERCF, the bowden length is tuned on gate#0 and
#            rotation_distance (MMU_CALIBRATE_GATE) is tuned for other gates.
#
autotune_bowden_length: 0       # Automated bowden length calibration/tuning. 1=automatic, 0=manual/off
autotune_rotation_distance: 0   # Automated gate calibration/tuning (requires encoder). 1=automatic, 0=manual/off
#
# Other workflow options
#
startup_home_if_unloaded: 0	# 1 = force mmu homing on startup if unloaded, 0 = do nothing
startup_reset_ttg_map: 0	# 1 = reset TTG map on startup, 0 = do nothing
show_error_dialog: 0		# 1 = show pop-up dialog in addition to console message, 0 = show error in console
preload_attempts: 5		# How many "grabbing" attempts are made to pick up the filament with preload feature
strict_filament_recovery: 0	# If enabled with MMU with toolhead sensor, this will cause filament position recovery to
				# perform extra moves to look for filament trapped in the space after extruder but before sensor
filament_recovery_on_pause: 1	# 1 = Run a quick check to determine current filament position on pause/error, 0 = disable
retry_tool_change_on_error: 0	# Whether to automatically retry a failed tool change. If enabled Happy Hare will perform
				# the equivalent of 'MMU_RECOVER' + 'Tx' commands which usually is all that is necessary
				# to recover. Note that enabling this can mask problems with your MMU
bypass_autoload: 1		# If entruder sensor fitted this controls the automatic loading of extruder for bypass operation
#
# Advanced options. Don't mess unless you fully understand. Read documentation.
#
encoder_move_validation: 1	# ADVANCED: 1 = Normally Encoder validates move distances are within given tolerance
				#           0 = Validation is disabled (eliminates slight pause between moves but less safe)
print_start_detection: 1	# ADVANCED: Enabled for Happy Hare to automatically detect start and end of print and call
				# ADVANCED: MMU_START_PRINT and MMU_END_PRINT automatically. Harmles to leave enabled but can disable
                                #           if you think it is causing problems and known START/END is covered in your macros
extruder: extruder		# ADVANCED: Name of the toolhead extruder that MMU is using
gcode_load_sequence: 0		# VERY ADVANCED: Gcode loading sequence 1=enabled, 0=internal logic (default)
gcode_unload_sequence: 0	# VERY ADVANCED: Gcode unloading sequence, 1=enabled, 0=internal logic (default)
homing_extruder: 1		# CAUTION: Normally this should be 1. 0 will disable the homing extruder capability


# ADVANCED: Klipper tuning -------------------------------------------------------------------------------------------
# ██╗  ██╗██╗     ██╗██████╗ ██████╗ ███████╗██████╗ 
# ██║ ██╔╝██║     ██║██╔══██╗██╔══██╗██╔════╝██╔══██╗
# █████╔╝ ██║     ██║██████╔╝██████╔╝█████╗  ██████╔╝
# ██╔═██╗ ██║     ██║██╔═══╝ ██╔═══╝ ██╔══╝  ██╔══██╗
# ██║  ██╗███████╗██║██║     ██║     ███████╗██║  ██║
# ╚═╝  ╚═╝╚══════╝╚═╝╚═╝     ╚═╝     ╚══════╝╚═╝  ╚═╝
#
# Timer too close is a catch all error, however it has been found to occur on some systems during homing and probing
# operations especially so with CANbus connected mcus. Happy Hare uses many homing moves for reliable extruder loading
# and unloading and enabling this option affords klipper more tolerance and avoids this dreaded error
#
update_trsync: 0		# 1 = Increase TRSYNC_TIMEOUT, 0 = Leave the klipper default
#
# Some CANbus boards are prone to this but it have been seen on regular USB boards where a comms timeout will kill
# the print. Since it seems to occur only on homing moves they can be safely retried to workaround. This has been
# working well in practice
canbus_comms_retries: 3		# Number of retries. Recommend the default of 3.
#
# Older neopixels have very finiky timing and can generate lots of "Unable to obtain 'neopixel_result' response"
# errors in klippy.log. An often cited workaround is to increase BIT_MAX_TIME in neopixel.py. This option does that
# automatically for you to save dirtying klipper
update_bit_max_time: 1		# 1 = Increase BIT_MAX_TIME, 0 = Leave the klipper default


# ADVANCED: MMU macro overrides --- ONLY SET IF YOU'RE COMFORTABLE WITH KLIPPER MACROS -------------------------------
# ███╗   ███╗ █████╗  ██████╗██████╗  ██████╗ ███████╗
# ████╗ ████║██╔══██╗██╔════╝██╔══██╗██╔═══██╗██╔════╝
# ██╔████╔██║███████║██║     ██████╔╝██║   ██║███████╗
# ██║╚██╔╝██║██╔══██║██║     ██╔══██╗██║   ██║╚════██║
# ██║ ╚═╝ ██║██║  ██║╚██████╗██║  ██║╚██████╔╝███████║
# ╚═╝     ╚═╝╚═╝  ╚═╝ ╚═════╝╚═╝  ╚═╝ ╚═════╝ ╚══════╝
#
# 'pause_macro' defines what macro to call on MMU error (must put printer in paused state)
# Other macros are detailed in 'mmu_sequence.cfg'
# Also see form_tip_macro in Tip Forming section
#
pause_macro: PAUSE 					# What macro to call to pause the print
action_changed_macro: _MMU_ACTION_CHANGED		# Called when action (printer.mmu.action) changes
print_state_changed_macro: _MMU_PRINT_STATE_CHANGED	# Called when print state (printer.mmu.print_state) changes
mmu_event_macro: _MMU_EVENT				# Called on useful MMU events
pre_unload_macro: _MMU_PRE_UNLOAD			# Called before starting the unload
post_form_tip_macro: _MMU_POST_FORM_TIP			# Called immediately after tip forming
post_unload_macro: _MMU_POST_UNLOAD			# Called after unload completes
pre_load_macro: _MMU_PRE_LOAD				# Called before starting the load
post_load_macro: _MMU_POST_LOAD				# Called after the load is complete
unload_sequence_macro: _MMU_UNLOAD_SEQUENCE		# VERY ADVANCED: Optionally called based on 'gcode_unload_sequence'
load_sequence_macro: _MMU_LOAD_SEQUENCE			# VERY ADVANCED: Optionally called based on 'gcode_load_sequence'
espooler_start_macro: ''				# Called to start eSpooler if fitted (params: GATE, STEP_SPEED, MAX_DISTANCE, HOMING)
espooler_stop_macro: ''					# Called to stop eSpooler if fitted (params: GATE, DISTANCE)


# ADVANCED: See documentation for use of these -----------------------------------------------------------------------
# ██████╗ ███████╗███████╗███████╗████████╗    ██████╗ ███████╗███████╗███████╗
# ██╔══██╗██╔════╝██╔════╝██╔════╝╚══██╔══╝    ██╔══██╗██╔════╝██╔════╝██╔════╝
# ██████╔╝█████╗  ███████╗█████╗     ██║       ██║  ██║█████╗  █████╗  ███████╗
# ██╔══██╗██╔══╝  ╚════██║██╔══╝     ██║       ██║  ██║██╔══╝  ██╔══╝  ╚════██║
# ██║  ██║███████╗███████║███████╗   ██║       ██████╔╝███████╗██║     ███████║
# ╚═╝  ╚═╝╚══════╝╚══════╝╚══════╝   ╚═╝       ╚═════╝ ╚══════╝╚═╝     ╚══════╝
#
# Examples...
# Gate:                #0      #1      #2      #3      #4      #5      #6      #7      #8
#gate_status:          1,      0,      1,      2,      2,     -1,     -1,      0,      1
#gate_filament_name:   one,    two,    three,  four,   five,   six,    seven,  eight,  nine
#gate_material:        PLA,    ABS,    ABS,    ABS+,   PLA,    PLA,    PETG,   TPU,    ABS
#gate_color:           red,    black,  yellow, green,  blue,   indigo, ffffff, grey,   black
#gate_temperature:     210,    240,    235,    245,    210,    200,    215,    240,    240
#gate_spool_id:        3,      2,      1,      4,      5,      6,      7,      -1,     9
#gate_speed_override:  100,    100,    100,    100,    100,    100,    100,    50,     100
#endless_spool_groups: 0,      1,      2,      1,      0,      0,      3,      4,      1
#
# Tool:                T0      T1      T2      T3      T4      T5      T6      T7      T8
#tool_to_gate_map:     0,      1,      2,      3,      4,      5,      6,      7,      8


# ADVANCED/CUSTOM MMU: See documentation for use of these ------------------------------------------------------------
#  ██████╗██╗   ██╗███████╗████████╗ ██████╗ ███╗   ███╗    ███╗   ███╗███╗   ███╗██╗   ██╗
# ██╔════╝██║   ██║██╔════╝╚══██╔══╝██╔═══██╗████╗ ████║    ████╗ ████║████╗ ████║██║   ██║
# ██║     ██║   ██║███████╗   ██║   ██║   ██║██╔████╔██║    ██╔████╔██║██╔████╔██║██║   ██║
# ██║     ██║   ██║╚════██║   ██║   ██║   ██║██║╚██╔╝██║    ██║╚██╔╝██║██║╚██╔╝██║██║   ██║
# ╚██████╗╚██████╔╝███████║   ██║   ╚██████╔╝██║ ╚═╝ ██║    ██║ ╚═╝ ██║██║ ╚═╝ ██║╚██████╔╝
#  ╚═════╝ ╚═════╝ ╚══════╝   ╚═╝    ╚═════╝ ╚═╝     ╚═╝    ╚═╝     ╚═╝╚═╝     ╚═╝ ╚═════╝ 
#
# Normally all these settings are set based on your choice of 'mmu_vendor' and 'mmu_version' in mmu_hardware.cfg, but they
# can be overridden. If you have selected a vendor of "Other" and your MMU has a selector you must set these CAD based
# dimensions else you will get arbitary defaults. You may also need to set additional attributes in '[mmu_machine]'
# section of mmu_hardware.cfg.
#
#cad_gate0_pos: 4.2			# Approximate distance from endstop to first gate. Used for rough calibration only
#cad_gate_width: 21.0			# Width of each gate
#cad_bypass_offset: 0			# Distance from limit of travel back to the bypass (ERCF v2.0)
#cad_last_gate_offset: 2.0		# Distance from limit of travel back to last gate
#cad_selector_tolerance: 10.0 		# How much extra selector movement to allow
<|MERGE_RESOLUTION|>--- conflicted
+++ resolved
@@ -345,15 +345,9 @@
 # binary supplied by one or two switches: -1 (expanded) and 1 (compressed) of proportional value between -1.0 and 1.0
 # Requires [mmu_sensors] setting
 #
-<<<<<<< HEAD
 sync_feedback_enable: 0			# 0 = Turn off (even with fitted sensor), 1 = Turn on
 sync_multiplier_high: 1.05		# Maximum factor to apply to gear stepper 'rotation_distance'
-sync_multipler_low: 0.95		# Minimum factor to apply
-=======
-sync_feedback_enable: 0			# 0 = Turn off (even with fitted sensor), 1 = Turn on when printing
-sync_multiplier_high: 1.05		# Maximum factor to apply to gear stepper `rotation_distance`
 sync_multiplier_low: 0.95		# Minimum factor to apply
->>>>>>> 70115862
 
 
 # Filament Management Options ----------------------------------------------------------------------------------------
