--- conflicted
+++ resolved
@@ -1,6 +1,5 @@
 [mmu]
 happy_hare_version: {happy_hare_version}	# Don't mess, used for upgrade detection
-
 #
 # The vendor and version config is important to define the capabilities of the MMU and basic CAD dimensions. These can
 # all be overridden with the `cad` parameters detailed in the documentation but the vendor setting saves time.
@@ -100,11 +99,11 @@
 
 # Gate loading/unloading ------------------------------------------------------------------------------------------------
 #
-# These setttings control the optional encoder to load and unload filament at the gate. The primary options are you use a endstop switch
+# These setttings control the loading and unloading filament at the gate. The primary options are you use a endstop switch
 # at the gate (ala TradRack) or an encoder (ERCF default).  You can even have both a gate sensor for loading/parking and still use
-# the encoder for other move verification.
-# Note: the `encoder` method, due to the nature of its operation will overshoot a little. This is not a problem in practice because the
-# overshoot will simply be compensated for in the subsequent fast bowden move
+# the encoder for other move verification (see advanced 'gate_endstop_to_encoder' option).
+# Note: the `encoder` method, due to the nature of its operation will overshoot a little. This is not a problem in practice
+# because the overshoot will simply be compensated for in the subsequent fast bowden move.
 # 
 # Possible gate_homing_endtop names:
 #   encoder  - Detect filament position using movement of the encoder
@@ -114,12 +113,8 @@
 gate_homing_max: 70			# Maximum move distance to home to the gate (actual move distance for encoder parking)
 gate_unload_buffer: 50			# Amount to reduce the fast unload so that filament doesn't overshoot when parking
 gate_load_retries: 2			# Number of times MMU will attempt to grab the filament on initial load (max 5)
-<<<<<<< HEAD
-#gate_parking_distance: 		# Advanced: Specifies parking postion in the gate (distance from gate endstop/encoder)
-=======
-gate_parking_distance: {gate_parking_distance}		# Advanced: Specifies parking postion in the gate (distance from gate endstop/encoder)
-gate_endstop_to_encoder_distance: 0     # Advanced: If there's both a gate endstop and encoder, this specifies the distance between them (the endstop must be before the encoder)
->>>>>>> d24e8953
+gate_endstop_to_encoder: 0              # Advanced: Distance between gate endstop and encoder (IF both fitted AND endstop before encoder)
+#gate_parking_distance: 		# Advanced: Override parking postion in the gate (distance back from gate endstop/encoder point)
 
 
 # Bowden tube loading/unloading --------------------------------------------------------------------------------------------
