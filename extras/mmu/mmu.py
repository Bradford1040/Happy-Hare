--- conflicted
+++ resolved
@@ -28,11 +28,7 @@
 # MMU subcomponent clases
 from .mmu_shared         import *
 from .mmu_logger         import MmuLogger
-<<<<<<< HEAD
-from .mmu_selector       import VirtualSelector, LinearSelector, MacroSelector
-=======
-from .mmu_selector       import VirtualSelector, LinearSelector, RotarySelector
->>>>>>> 45d86cd8
+from .mmu_selector       import VirtualSelector, LinearSelector, MacroSelector, RotarySelector
 from .mmu_test           import MmuTest
 from .mmu_utils          import DebugStepperMovement, PurgeVolCalculator
 from .mmu_sensor_manager import MmuSensorManager
