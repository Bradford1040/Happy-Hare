--- conflicted
+++ resolved
@@ -930,14 +930,8 @@
 
     def _initialize_state(self):
         self.is_enabled = self.runout_enabled = True
-<<<<<<< HEAD
         self.is_homed = self.is_handling_runout = self.calibrating = False
         self.last_print_stats = self.paused_extruder_temp = None
-=======
-        self.is_homed = self.calibrating = False
-        self.last_print_stats = self.paused_extruder_temp = None
-        self.tool_selected = self._next_tool = self._last_tool = self.TOOL_GATE_UNKNOWN
->>>>>>> 4f59f883
         self.tool_selected = self._next_tool = self._last_tool = self.TOOL_GATE_UNKNOWN
         self._last_toolchange = "Unknown"
         self.gate_selected = self.TOOL_GATE_UNKNOWN # We keep record of gate selected in case user messes with mapping in print
