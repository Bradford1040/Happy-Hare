# Happy Hare MMU Software
# Main module
#
# Copyright (C) 2022  moggieuk#6538 (discord)
#                     moggieuk@hotmail.com
#
# Goal: Firmware to control any Klipper based MMU
#
# (\_/)
# ( *,*)
# (")_(") Happy Hare Ready
#
# This file may be distributed under the terms of the GNU GPLv3 license.
#
import logging, logging.handlers, threading, queue, time, contextlib, math, os.path, re
from random import randint
from extras.mmu_toolhead import MmuToolHead, MmuHoming
from extras.homing import Homing, HomingMove
from extras.mmu_leds import MmuLeds
import chelper, ast

# Forward all messages through a queue (polled by background thread)
class QueueHandler(logging.Handler):
    def __init__(self, queue):
        logging.Handler.__init__(self)
        self.queue = queue

    def emit(self, record):
        try:
            self.format(record)
            record.msg = record.message
            record.args = None
            record.exc_info = None
            self.queue.put_nowait(record)
        except Exception:
            self.handleError(record)

# Poll log queue on background thread and log each message to logfile
class QueueListener(logging.handlers.TimedRotatingFileHandler):
    def __init__(self, filename):
        logging.handlers.TimedRotatingFileHandler.__init__(self, filename, when='midnight', backupCount=5)
        self.bg_queue = queue.Queue()
        self.bg_thread = threading.Thread(target=self._bg_thread)
        self.bg_thread.start()

    def _bg_thread(self):
        while True:
            record = self.bg_queue.get(True)
            if record is None:
                break
            self.handle(record)

    def stop(self):
        self.bg_queue.put_nowait(None)
        self.bg_thread.join()

# Class to improve formatting of multi-line messages
class MultiLineFormatter(logging.Formatter):
    def format(self, record):
        indent = ' ' * 9
        lines = super(MultiLineFormatter, self).format(record)
        return lines.replace('\n', '\n' + indent)

# Mmu exception error class
class MmuError(Exception):
    pass

# Main klipper module
class Mmu:
    VERSION = 2.50 # When this is revved, Happy Hare will instruct users to re-run ./install.sh. Sync with install.sh!

    BOOT_DELAY = 2.0 # Delay before running bootup tasks

    # Calibration steps
    CALIBRATED_GEAR     = 0b00001
    CALIBRATED_ENCODER  = 0b00010
    CALIBRATED_SELECTOR = 0b00100
    CALIBRATED_BOWDEN   = 0b01000
    CALIBRATED_GATES    = 0b10000
    CALIBRATED_ALL      = 0b01111 # Calibrated gates is optional

    SERVO_MOVE_STATE = 2
    SERVO_DOWN_STATE = 1
    SERVO_UP_STATE = 0
    SERVO_UNKNOWN_STATE = -1

    TOOL_GATE_UNKNOWN = -1
    TOOL_GATE_BYPASS = -2

    GATE_UNKNOWN = -1
    GATE_EMPTY = 0
    GATE_AVAILABLE = 1 # Available to load from either buffer or spool
    GATE_AVAILABLE_FROM_BUFFER = 2

    FILAMENT_POS_UNKNOWN = -1
    FILAMENT_POS_UNLOADED = 0
    FILAMENT_POS_HOMED_GATE = 1
    FILAMENT_POS_START_BOWDEN = 2
    FILAMENT_POS_IN_BOWDEN = 3
    FILAMENT_POS_END_BOWDEN = 4
    FILAMENT_POS_HOMED_ENTRY = 5
    FILAMENT_POS_HOMED_EXTRUDER = 6
    FILAMENT_POS_EXTRUDER_ENTRY = 7
    FILAMENT_POS_HOMED_TS = 8
    FILAMENT_POS_IN_EXTRUDER = 9 # AKA FILAMENT_POS_PAST_TS
    FILAMENT_POS_LOADED = 10     # AKA FILAMENT_POS_HOMED_NOZZLE

    DIRECTION_LOAD = 1
    DIRECTION_UNKNOWN = 0
    DIRECTION_UNLOAD = -1

    ACTION_IDLE = 0
    ACTION_LOADING = 1
    ACTION_LOADING_EXTRUDER = 2
    ACTION_UNLOADING = 3
    ACTION_UNLOADING_EXTRUDER = 4
    ACTION_FORMING_TIP = 5
    ACTION_HEATING = 6
    ACTION_CHECKING = 7
    ACTION_HOMING = 8
    ACTION_SELECTING = 9

    # Standard sensor and endstop or pseudo endstop names
    ENDSTOP_ENCODER            = "encoder"        # Fake Gate endstop
    ENDSTOP_GATE               = "mmu_gate"       # Gate

    ENDSTOP_EXTRUDER_NONE      = "none"           # Fake Extruder endstop aka don't attempt home
    ENDSTOP_EXTRUDER_COLLISION = "collision"      # Fake Extruder endstop
    ENDSTOP_EXTRUDER           = "extruder"       # Extruder
    ENDSTOP_GEAR_TOUCH         = "mmu_gear_touch" # Extruder

    ENDSTOP_TOOLHEAD           = "toolhead"
    ENDSTOP_EXTRUDER_TOUCH     = "mmu_ext_touch"

    ENDSTOP_SELECTOR_TOUCH     = "mmu_sel_touch"
    ENDSTOP_SELECTOR_HOME      = "mmu_sel_home"
    PRE_GATE_SENSOR_PREFIX     = "mmu_pre_gate"

    EXTRUDER_ENDSTOPS = [ENDSTOP_EXTRUDER_COLLISION, ENDSTOP_GEAR_TOUCH, ENDSTOP_EXTRUDER, ENDSTOP_EXTRUDER_NONE]
    GATE_ENDSTOPS     = [ENDSTOP_GATE, ENDSTOP_ENCODER]

    # Stepper config sections
    SELECTOR_STEPPER_CONFIG    = "stepper_mmu_selector"
    GEAR_STEPPER_CONFIG        = "stepper_mmu_gear"

    # Gear/Extruder syncing
    SWITCH_SYNC_FEEDBACK_TENSION     = "sync_feedback_tension"
    SWITCH_SYNC_FEEDBACK_COMPRESSION = "sync_feedback_compression"
    SYNC_FEEDBACK_INTERVAL  = 0.5   # How often to check extruder direction
    SYNC_POSITION_TIMERANGE = 0.6   # Interval to compare movement
    SYNC_POSITION_MIN_DELTA = 0.001 # Min extruder move distance to be significant

    # Vendor MMU's supported
    VENDOR_ERCF     = "ERCF"
    VENDOR_TRADRACK = "Tradrack"
    VENDOR_PRUSA    = "Prusa"
    VENDOR_OTHER    = "Other"

    VENDORS = [VENDOR_ERCF, VENDOR_TRADRACK, VENDOR_PRUSA, VENDOR_OTHER]

    # mmu_vars.cfg variables
    VARS_MMU_CALIB_CLOG_LENGTH      = "mmu_calibration_clog_length"
    VARS_MMU_ENABLE_ENDLESS_SPOOL   = "mmu_state_enable_endless_spool"
    VARS_MMU_ENDLESS_SPOOL_GROUPS   = "mmu_state_endless_spool_groups"
    VARS_MMU_TOOL_TO_GATE_MAP       = "mmu_state_tool_to_gate_map"
    VARS_MMU_GATE_STATUS            = "mmu_state_gate_status"
    VARS_MMU_GATE_MATERIAL          = "mmu_state_gate_material"
    VARS_MMU_GATE_COLOR             = "mmu_state_gate_color"
    VARS_MMU_GATE_SPOOL_ID          = "mmu_state_gate_spool_id"
    VARS_MMU_GATE_SPEED_OVERRIDE    = "mmu_state_gate_speed_override"
    VARS_MMU_GATE_SELECTED          = "mmu_state_gate_selected"
    VARS_MMU_TOOL_SELECTED          = "mmu_state_tool_selected"
    VARS_MMU_FILAMENT_POS           = "mmu_state_filament_pos"
    VARS_MMU_CALIB_BOWDEN_LENGTH    = "mmu_calibration_bowden_length"
    VARS_MMU_CALIB_BOWDEN_HOME      = "mmu_calibration_bowden_home"
    VARS_MMU_CALIB_PREFIX           = "mmu_calibration_"
    VARS_MMU_GATE_STATISTICS_PREFIX = "mmu_statistics_gate_"
    VARS_MMU_SWAP_STATISTICS        = "mmu_statistics_swaps"
    VARS_MMU_SELECTOR_OFFSETS       = "mmu_selector_offsets"
    VARS_MMU_SELECTOR_BYPASS        = "mmu_selector_bypass"
    VARS_MMU_ENCODER_RESOLUTION     = "mmu_encoder_resolution"
    VARS_MMU_GEAR_ROTATION_DISTANCE = "mmu_gear_rotation_distance"
    VARS_MMU_SERVO_ANGLES           = "mmu_servo_angles"

    EMPTY_GATE_STATS_ENTRY = {'pauses': 0, 'loads': 0, 'load_distance': 0.0, 'load_delta': 0.0, 'unloads': 0, 'unload_distance': 0.0, 'unload_delta': 0.0, 'servo_retries': 0, 'load_failures': 0, 'unload_failures': 0, 'quality': -1.}

    W3C_COLORS = [('aliceblue','#F0F8FF'), ('antiquewhite','#FAEBD7'), ('aqua','#00FFFF'), ('aquamarine','#7FFFD4'), ('azure','#F0FFFF'), ('beige','#F5F5DC'),
                  ('bisque','#FFE4C4'), ('black','#000000'), ('blanchedalmond','#FFEBCD'), ('blue','#0000FF'), ('blueviolet','#8A2BE2'), ('brown','#A52A2A'),
                  ('burlywood','#DEB887'), ('cadetblue','#5F9EA0'), ('chartreuse','#7FFF00'), ('chocolate','#D2691E'), ('coral','#FF7F50'),
                  ('cornflowerblue','#6495ED'), ('cornsilk','#FFF8DC'), ('crimson','#DC143C'), ('cyan','#00FFFF'), ('darkblue','#00008B'), ('darkcyan','#008B8B'),
                  ('darkgoldenrod','#B8860B'), ('darkgray','#A9A9A9'), ('darkgreen','#006400'), ('darkgrey','#A9A9A9'), ('darkkhaki','#BDB76B'),
                  ('darkmagenta','#8B008B'), ('darkolivegreen','#556B2F'), ('darkorange','#FF8C00'), ('darkorchid','#9932CC'), ('darkred','#8B0000'),
                  ('darksalmon','#E9967A'), ('darkseagreen','#8FBC8F'), ('darkslateblue','#483D8B'), ('darkslategray','#2F4F4F'), ('darkslategrey','#2F4F4F'),
                  ('darkturquoise','#00CED1'), ('darkviolet','#9400D3'), ('deeppink','#FF1493'), ('deepskyblue','#00BFFF'), ('dimgray','#696969'),
                  ('dimgrey','#696969'), ('dodgerblue','#1E90FF'), ('firebrick','#B22222'), ('floralwhite','#FFFAF0'), ('forestgreen','#228B22'),
                  ('fuchsia','#FF00FF'), ('gainsboro','#DCDCDC'), ('ghostwhite','#F8F8FF'), ('gold','#FFD700'), ('goldenrod','#DAA520'), ('gray','#808080'),
                  ('green','#008000'), ('greenyellow','#ADFF2F'), ('grey','#808080'), ('honeydew','#F0FFF0'), ('hotpink','#FF69B4'), ('indianred','#CD5C5C'),
                  ('indigo','#4B0082'), ('ivory','#FFFFF0'), ('khaki','#F0E68C'), ('lavender','#E6E6FA'), ('lavenderblush','#FFF0F5'), ('lawngreen','#7CFC00'),
                  ('lemonchiffon','#FFFACD'), ('lightblue','#ADD8E6'), ('lightcoral','#F08080'), ('lightcyan','#E0FFFF'), ('lightgoldenrodyellow','#FAFAD2'),
                  ('lightgray','#D3D3D3'), ('lightgreen','#90EE90'), ('lightgrey','#D3D3D3'), ('lightpink','#FFB6C1'), ('lightsalmon','#FFA07A'),
                  ('lightseagreen','#20B2AA'), ('lightskyblue','#87CEFA'), ('lightslategray','#778899'), ('lightslategrey','#778899'),
                  ('lightsteelblue','#B0C4DE'), ('lightyellow','#FFFFE0'), ('lime','#00FF00'), ('limegreen','#32CD32'), ('linen','#FAF0E6'),
                  ('magenta','#FF00FF'), ('maroon','#800000'), ('mediumaquamarine','#66CDAA'), ('mediumblue','#0000CD'), ('mediumorchid','#BA55D3'),
                  ('mediumpurple','#9370DB'), ('mediumseagreen','#3CB371'), ('mediumslateblue','#7B68EE'), ('mediumspringgreen','#00FA9A'),
                  ('mediumturquoise','#48D1CC'), ('mediumvioletred','#C71585'), ('midnightblue','#191970'), ('mintcream','#F5FFFA'), ('mistyrose','#FFE4E1'),
                  ('moccasin','#FFE4B5'), ('navajowhite','#FFDEAD'), ('navy','#000080'), ('oldlace','#FDF5E6'), ('olive','#808000'),
                  ('olivedrab','#6B8E23'), ('orange','#FFA500'), ('orangered','#FF4500'), ('orchid','#DA70D6'), ('palegoldenrod','#EEE8AA'),
                  ('palegreen','#98FB98'), ('paleturquoise','#AFEEEE'), ('palevioletred','#DB7093'), ('papayawhip','#FFEFD5'), ('peachpuff','#FFDAB9'),
                  ('peru','#CD853F'), ('pink','#FFC0CB'), ('plum','#DDA0DD'), ('powderblue','#B0E0E6'), ('purple','#800080'), ('red','#FF0000'),
                  ('rosybrown','#BC8F8F'), ('royalblue','#4169E1'), ('saddlebrown','#8B4513'), ('salmon','#FA8072'), ('sandybrown','#F4A460'),
                  ('seagreen','#2E8B57'), ('seashell','#FFF5EE'), ('sienna','#A0522D'), ('silver','#C0C0C0'), ('skyblue','#87CEEB'), ('slateblue','#6A5ACD'),
                  ('slategray','#708090'), ('slategrey','#708090'), ('snow','#FFFAFA'), ('springgreen','#00FF7F'), ('steelblue','#4682B4'),
                  ('tan','#D2B48C'), ('teal','#008080'), ('thistle','#D8BFD8'), ('tomato','#FF6347'), ('turquoise','#40E0D0'), ('violet','#EE82EE'),
                  ('wheat','#F5DEB3'), ('white','#FFFFFF'), ('whitesmoke','#F5F5F5'), ('yellow','#FFFF00'), ('yellowgreen','#9ACD32')]

    UPGRADE_REMINDER = "Sorry but Happy Hare requires you to re-run\n'./install.sh' to complete the update.\nMore details: https://github.com/moggieuk/Happy-Hare/blob/main/doc/upgrade.md"

    def __init__(self, config):
        self.config = config
        self.printer = config.get_printer()
        self.reactor = self.printer.get_reactor()
        self.estimated_print_time = None
        self.last_selector_move_time = 0
        self.calibration_status = 0b0
        self.calibrated_bowden_length = -1
        self.ref_gear_rotation_distance = 1.
        self.encoder_force_validation = False
        self.sync_feedback_last_state = 0. # Neutral
        self.sync_feedback_last_direction = 0 # Extruder not moving
        self.sync_feedback_operational = False
        self.w3c_colors = dict(self.W3C_COLORS)

        self.printer.register_event_handler('klippy:connect', self.handle_connect)
        self.printer.register_event_handler("klippy:disconnect", self.handle_disconnect)
        self.printer.register_event_handler("klippy:ready", self.handle_ready)

        # Instruct users to re-run ./install.sh if version number changes
        self.config_version = config.getfloat('happy_hare_version', 2.2) # v2.2 was the last release before versioning
        if self.config_version is not None and self.config_version < self.VERSION:
            raise self.config.error("Looks like you upgraded (v%s -> v%s)?\n%s" % (self.config_version, self.VERSION, self.UPGRADE_REMINDER))

        # MMU hardware (steppers, servo, encoder and optional sensors)
        self.selector_stepper = self.gear_stepper = self.mmu_extruder_stepper = self.encoder_sensor = self.servo = None
        self.sensors = {}
        bmg_circ = 23.

        self.mmu_vendor = config.getchoice('mmu_vendor', {o: o for o in self.VENDORS}, self.VENDOR_ERCF)
        self.mmu_version_string = config.get('mmu_version', "1.1")
        self.mmu_version = float(re.sub("[^0-9.]", "", self.mmu_version_string))

        # To simplfy config some parameters, mostly CAD related but a few exceptions
        # like default encoder resolution are set based on vendor and version setting

        # Set CAD default parameters to ensure everything is set
        # These are default for ERCFv1.1 - the first MMU supported by Happy Hare
        #  cad_gate0_pos          - approximate distance from endstop to first gate
        #  cad_gate_width         - width of each gate
        #  cad_bypass_offset      - distance from end of travel to the bypass
        #  cad_last_gate_offset   - distance from end of travel to last gate
        #  cad_block_width        - width of bearing block (ERCF v1.1)
        #  cad_bypass_block_width - width of bypass block (ERCF v1.1)
        #  cad_bypass_block_delta - distance from previous gate to bypass (ERCF v1.1)
        #
        #  encoder_default_resolution - resolution of a single encoder "count"
        self.cad_gate0_pos = 4.2
        self.cad_gate_width = 21.
        self.cad_bypass_offset = 0
        self.cad_last_gate_offset = 2.
        self.cad_block_width = 5.
        self.cad_bypass_block_width = 6.
        self.cad_bypass_block_delta = 9.
        self.cad_selector_tolerance = 10.

        # Vendor specific attributes
        self.variable_gate_ratios = 1 # Whether ratio of each gate can be different and needs separate calibration

        # Non CAD default parameters
        self.encoder_default_resolution = bmg_circ / (2 * 17) # TRCT5000 based sensor

        # Specific vendor build parameters / tuning.
        if self.mmu_vendor.lower() == self.VENDOR_ERCF.lower():
            if self.mmu_version >= 2.0: # V2 community edition
                self.cad_gate0_pos = 4.0
                self.cad_gate_width = 23.
                self.cad_bypass_offset = 0.72
                self.cad_last_gate_offset = 14.4

                self.encoder_default_resolution = bmg_circ / (2 * 12) # Binky 12 tooth disc with BMG gear

                # Modifications:
                #  h = ThumperBlocks filament blocks
                if "h" in self.mmu_version_string:
                    self.cad_gate_width = 21.

            else: # V1.1 original
                # Modifications:
                #  t = TripleDecky filament blocks
                #  s = Springy sprung servo selector
                #  b = Binky encoder upgrade
                if "t" in self.mmu_version_string:
                    self.cad_gate_width = 23. # Triple Decky is wider filament block
                    self.cad_block_width = 0. # Bearing blocks are not used

                if "s" in self.mmu_version_string:
                    self.cad_last_gate_offset = 1.2 # Springy has additional bump stops

                if "b" in self.mmu_version_string:
                    self.encoder_default_resolution = bmg_circ / (2 * 12) # Binky 12 tooth disc with BMG gear

        elif self.mmu_vendor.lower() == self.VENDOR_TRADRACK.lower():
            self.cad_gate0_pos = 2.5
            self.cad_gate_width = 17.
            self.cad_bypass_offset = 0 # Doesn't have bypass
            self.cad_last_gate_offset = 0. # Doesn't have reliable hard stop at limit of travel

            self.encoder_default_resolution = bmg_circ / (2 * 12) # If fitted, assumed to by Binky
            self.variable_gate_ratios = 0

            # Modifications:
            #  e = has encoder modification
            if "e" in self.mmu_version_string:
                pass

        elif self.mmu_vendor.lower() == self.VENDOR_PRUSA.lower():
            raise self.config.error("Support for Prusa systems is comming soon! You can try with vendor=Other and configure `cad` dimensions (see doc)")

        # Allow all CAD parameters to be customized
        self.cad_gate0_pos = config.getfloat('cad_gate0_pos', self.cad_gate0_pos, minval=0.)
        self.cad_gate_width = config.getfloat('cad_gate_width', self.cad_gate_width, above=0.)
        self.cad_bypass_offset = config.getfloat('cad_bypass_offset', self.cad_bypass_offset, minval=0.)
        self.cad_last_gate_offset = config.getfloat('cad_last_gate_offset', self.cad_last_gate_offset, above=0.)
        self.cad_block_width = config.getfloat('cad_block_width', self.cad_block_width, above=0.) # ERCF v1.1 only
        self.cad_bypass_block_width = config.getfloat('cad_bypass_block_width', self.cad_bypass_block_width, above=0.) # ERCF v1.1 only
        self.cad_bypass_block_delta = config.getfloat('cad_bypass_block_delta', self.cad_bypass_block_delta, above=0.) # ERCF v1.1 only
        self.cad_selector_tolerance = config.getfloat('cad_selector_tolerance', self.cad_selector_tolerance, above=0.) # Extra movement allowed by selector
        # Allow model parameters to be customized
        self.variable_gate_ratios = config.getint('variable_gate_ratios', self.variable_gate_ratios, minval=0, maxval=1)

        # Printer interaction config
        self.extruder_name = config.get('extruder', 'extruder')
        self.timeout_pause = config.getint('timeout_pause', 72000, minval=120)
        self.default_idle_timeout = config.getint('default_idle_timeout', -1, minval=120)
        self.disable_heater = config.getint('disable_heater', 600, minval=60)
        self.default_extruder_temp = config.getfloat('default_extruder_temp', 200.)
        self.gcode_load_sequence = config.getint('gcode_load_sequence', 0)
        self.gcode_unload_sequence = config.getint('gcode_unload_sequence', 0)
        self.z_hop_height_toolchange = config.getfloat('z_hop_height_toolchange', 0.2, minval=0.)
        self.z_hop_height_error = config.getfloat('z_hop_height_error', 1., minval=0.)
        self.z_hop_speed = config.getfloat('z_hop_speed', 15., minval=1.)
        self.restore_toolhead_xy_position = config.getint('restore_toolhead_xy_postion', 0) # Not currently exposed
        self.slicer_tip_park_pos = config.getfloat('slicer_tip_park_pos', 0., minval=0.)
        self.force_form_tip_standalone = config.getint('force_form_tip_standalone', 0, minval=0, maxval=1)
        self.persistence_level = config.getint('persistence_level', 0, minval=0, maxval=4)
        self.auto_calibrate_gates = config.getint('auto_calibrate_gates', 0, minval=0, maxval=1)
        self.strict_filament_recovery = config.getint('strict_filament_recovery', 0, minval=0, maxval=1)
        self.filament_recovery_on_pause = config.getint('filament_recovery_on_pause', 1, minval=0, maxval=1)
        self.retry_tool_change_on_error = config.getint('retry_tool_change_on_error', 0, minval=0, maxval=1)
        self.print_start_detection = config.getint('print_start_detection', 1, minval=0, maxval=1)
        self.show_error_dialog = config.getint('show_error_dialog', 1, minval=0, maxval=1)

        # Internal macro overrides
        self.pause_macro = config.get('pause_macro', 'PAUSE')
        self.action_changed_macro = config.get('action_changed_macro', '_MMU_ACTION_CHANGED')
        self.print_state_changed_macro = config.get('print_state_changed_macro', '_MMU_PRINT_STATE_CHANGED')
        self.gate_map_changed_macro = config.get('gate_map_changed_macro', '_MMU_GATE_MAP_CHANGED')
        self.form_tip_macro = config.get('form_tip_macro', '_MMU_FORM_TIP')
        self.pre_unload_macro = config.get('pre_unload_macro', '_MMU_PRE_UNLOAD')
        self.post_form_tip_macro = config.get('post_form_tip_macro', '_MMU_POST_FORM_TIP')
        self.post_unload_macro = config.get('post_unload_macro', '_MMU_POST_UNLOAD')
        self.pre_load_macro = config.get('pre_load_macro', '_MMU_PRE_LOAD')
        self.post_load_macro = config.get('post_load_macro', '_MMU_POST_LOAD_MACRO')
        self.unload_sequence_macro = config.get('unload_sequence_macro', '_MMU_UNLOAD_SEQUENCE')
        self.load_sequence_macro = config.get('load_sequence_macro', '_MMU_LOAD_SEQUENCE')
        self.error_dialog_macro = config.get('error_dialog_macro', '_MMU_ERROR_DIALOG') # Not currently exposed
        self.clear_position_macro = config.get('clear_position_macro', '_MMU_CLEAR_POSITION') # Not currently exposed

        # User MMU setup
        self.mmu_num_gates = config.getint('mmu_num_gates')
        self.selector_offsets = list(config.getfloatlist('selector_offsets', []))
        self.bypass_offset = config.getfloat('selector_bypass', 0)
        self.default_ttg_map = list(config.getintlist('tool_to_gate_map', []))
        self.default_gate_status = list(config.getintlist('gate_status', []))
        self.default_gate_material = list(config.getlist('gate_material', []))
        self.default_gate_color = list(config.getlist('gate_color', []))
        self.default_gate_spool_id = list(config.getintlist('gate_spool_id', []))
        self.default_gate_speed_override = list(config.getintlist('gate_speed_override', []))

        # Configuration for gate loading and unloading
        self.gate_homing_endstop = config.getchoice('gate_homing_endstop', {o: o for o in self.GATE_ENDSTOPS}, self.ENDSTOP_ENCODER)
        self.gate_endstop_to_encoder = config.getfloat('gate_endstop_to_encoder', 0., minval=0.)
        self.gate_unload_buffer = config.getfloat('gate_unload_buffer', 30., minval=0.) # How far to short bowden move to avoid overshooting
        self.gate_homing_max = config.getfloat('gate_homing_max', 2 * self.gate_unload_buffer, minval=self.gate_unload_buffer)
        self.gate_parking_distance = config.getfloat('gate_parking_distance', 23.) # Can be +ve or -ve
        self.gate_load_retries = config.getint('gate_load_retries', 2, minval=1, maxval=5)
        self.encoder_move_step_size = config.getfloat('encoder_move_step_size', 15., minval=5., maxval=25.) # Not exposed
        self.encoder_dwell = config.getfloat('encoder_dwell', 0.1, minval=0., maxval=2.) # Not exposed
        self.encoder_default_resolution = config.getfloat('encoder_default_resolution', self.encoder_default_resolution)

        # Configuration for (fast) bowden move
        self.bowden_apply_correction = config.getint('bowden_apply_correction', 0, minval=0, maxval=1)
        self.bowden_allowable_load_delta = config.getfloat('bowden_allowable_load_delta', 10., minval=1.)
        self.bowden_allowable_unload_delta = config.getfloat('bowden_allowable_unload_delta', self.bowden_allowable_load_delta, minval=1.)
        self.bowden_move_error_tolerance = config.getfloat('bowden_move_error_tolerance', 60, minval=0, maxval=100) # Percentage of delta of move that results in error
        self.bowden_pre_unload_test = config.getint('bowden_pre_unload_test', 0, minval=0, maxval=1) # Check for bowden movement before full pull
        self.bowden_pre_unload_error_tolerance = config.getfloat('bowden_pre_unload_error_tolerance', 100, minval=0, maxval=100) # Allowable delta movement % before error

        # Configuration for extruder and toolhead homing
        self.extruder_force_homing = config.getint('extruder_force_homing', 0, minval=0, maxval=1)
        self.extruder_homing_endstop = config.getchoice('extruder_homing_endstop', {o: o for o in self.EXTRUDER_ENDSTOPS}, self.ENDSTOP_EXTRUDER_COLLISION)
        self.extruder_homing_max = config.getfloat('extruder_homing_max', 50., above=10.)
        self.extruder_collision_homing_step = config.getint('extruder_collision_homing_step', 3,  minval=2, maxval=5)
        self.toolhead_homing_max = config.getfloat('toolhead_homing_max', 20., minval=0.)
        self.toolhead_extruder_to_nozzle = config.getfloat('toolhead_extruder_to_nozzle', 0., minval=5.) # For "sensorless"
        self.toolhead_sensor_to_nozzle = config.getfloat('toolhead_sensor_to_nozzle', 0., minval=1.) # For toolhead sensor
        self.toolhead_entry_to_extruder = config.getfloat('toolhead_entry_to_extruder', 0., minval=0.) # For extruder (entry) sensor
        self.toolhead_ooze_reduction = config.getfloat('toolhead_ooze_reduction', 0., minval=0.) # For reduction of load length
        self.toolhead_unload_safety_margin = config.getfloat('toolhead_unload_safety_margin', 10., minval=0.) # Extra unload distance
        self.toolhead_move_error_tolerance = config.getfloat('toolhead_move_error_tolerance', 60, minval=0, maxval=100) # Allowable delta movement % before error

        # Extra Gear/Extruder synchronization controls
        self.sync_to_extruder = config.getint('sync_to_extruder', 0, minval=0, maxval=1)
        self.sync_form_tip = config.getint('sync_form_tip', 0, minval=0, maxval=1)
        self.sync_multiplier_high = config.getfloat('sync_multiplier_high', 1.05, minval=1., maxval=2.)
        self.sync_multiplier_low = config.getfloat('sync_multipler_low', 0.95, minval=0.5, maxval=1.)
        self.sync_feedback_enable = config.getint('sync_feedback_enable', 0, minval=0, maxval=1)

        # Servo control
        self.servo_angles = {}
        self.servo_angles['down'] = config.getint('servo_down_angle', 90)
        self.servo_angles['up'] = config.getint('servo_up_angle', 90)
        self.servo_angles['move'] = config.getint('servo_move_angle', self.servo_angles['up'])
        self.servo_duration = config.getfloat('servo_duration', 0.2, minval=0.1)
        self.servo_active_down = config.getint('servo_active_down', 0, minval=0, maxval=1)
        self.servo_dwell = config.getfloat('servo_dwell', 0.4, minval=0.1)
        self.servo_buzz_gear_on_down = config.getint('servo_buzz_gear_on_down', 3, minval=0, maxval=10)

        # TMC current control
        self.extruder_homing_current = config.getint('extruder_homing_current', 50, minval=10, maxval=100)
        self.extruder_form_tip_current = config.getint('extruder_form_tip_current', 100, minval=100, maxval=150)
        self.sync_gear_current = config.getint('sync_gear_current', 50, minval=10, maxval=100)

        # Filament move speeds and accelaration
        self.gear_from_buffer_speed = config.getfloat('gear_from_buffer_speed', 150., minval=10.)
        self.gear_from_buffer_accel = config.getfloat('gear_from_buffer_accel', 400, minval=10.)
        self.gear_from_spool_speed = config.getfloat('gear_from_spool_speed', 60, minval=10.)
        self.gear_from_spool_accel = config.getfloat('gear_from_spool_accel', 100, minval=10.)
        self.gear_short_move_speed = config.getfloat('gear_short_move_speed', 60., minval=1.)
        self.gear_short_move_accel = config.getfloat('gear_short_move_accel', 400, minval=10.)
        self.gear_short_move_threshold = config.getfloat('gear_short_move_threshold', self.gate_homing_max, minval=1.)
        self.gear_homing_speed = config.getfloat('gear_homing_speed', 150, minval=1.)

        self.extruder_load_speed = config.getfloat('extruder_load_speed', 15, minval=1.)
        self.extruder_unload_speed = config.getfloat('extruder_unload_speed', 15, minval=1.)
        self.extruder_sync_load_speed = config.getfloat('extruder_sync_load_speed', 15., minval=1.)
        self.extruder_sync_unload_speed = config.getfloat('extruder_sync_unload_speed', 15., minval=1.)
        self.extruder_accel = config.getfloat('extruder_accel', 400, above=10.)
        self.extruder_homing_speed = config.getfloat('extruder_homing_speed', 15, minval=1.)

        self.gear_buzz_accel = config.getfloat('gear_buzz_accel', 1000, minval=10.) # Not exposed

        # Selector speeds
        self.selector_move_speed = config.getfloat('selector_move_speed', 200, minval=1.)
        self.selector_homing_speed = config.getfloat('selector_homing_speed', 100, minval=1.)
        self.selector_touch_speed = config.getfloat('selector_touch_speed', 60, minval=1.)

        # Optional features
        self.encoder_move_validation = config.getint('encoder_move_validation', 1, minval=0, maxval=1) # Use encoder to check load/unload movement
        self.selector_touch_enable = config.getint('selector_touch_enable', 1, minval=0, maxval=1)
        self.enable_clog_detection = config.getint('enable_clog_detection', 2, minval=0, maxval=2)
        self.enable_spoolman = config.getint('enable_spoolman', 0, minval=0, maxval=1)
        self.default_enable_endless_spool = config.getint('enable_endless_spool', 0, minval=0, maxval=1)
        self.endless_spool_final_eject = config.getfloat('endless_spool_final_eject', 50, minval=0.)
        self.endless_spool_on_load = config.getint('endless_spool_on_load', 0, minval=0, maxval=1)
        self.default_endless_spool_groups = list(config.getintlist('endless_spool_groups', []))
        self.tool_extrusion_multipliers = []
        self.tool_speed_multipliers = []

        # Logging
        self.log_level = config.getint('log_level', 1, minval=0, maxval=4)
        self.log_file_level = config.getint('log_file_level', 3, minval=-1, maxval=4)
        self.log_statistics = config.getint('log_statistics', 0, minval=0, maxval=1)
        self.log_visual = config.getint('log_visual', 1, minval=0, maxval=2) # TODO reduce max value to 1
        self.log_startup_status = config.getint('log_startup_status', 1, minval=0, maxval=2)

        # Currently hidden and testing options
        self.homing_extruder = config.getint('homing_extruder', 1, minval=0, maxval=1) # Special MMU homing extruder or klipper default
        self.virtual_selector = bool(config.getint('virtual_selector', 0, minval=0, maxval=1))
        self.test_random_failures = config.getint('test_random_failures', 0, minval=0, maxval=1)
        self.test_disable_encoder = config.getint('test_disable_encoder', 0, minval=0, maxval=1)
        self.test_force_in_print = config.getint('test_force_in_print', 0, minval=0, maxval=1)
        self.canbus_comms_retries = config.getint('canbus_comms_retries', 3, minval=1, maxval=10) # Workaround CANbus communication timeout error

        # The following lists are the defaults (when reset) and will be overriden by values in mmu_vars.cfg...

        # Endless spool groups
        self.enable_endless_spool = self.default_enable_endless_spool
        if len(self.default_endless_spool_groups) > 0:
            if self.enable_endless_spool == 1 and len(self.default_endless_spool_groups) != self.mmu_num_gates:
                raise self.config.error("endless_spool_groups has a different number of values than the number of gates")
        else:
            self.default_endless_spool_groups = list(range(self.mmu_num_gates))
        self.endless_spool_groups = list(self.default_endless_spool_groups)

        # Components of the gate map (status, material, color, spool_id and speed override)
        self.gate_map_vars = [ (self.VARS_MMU_GATE_STATUS, 'gate_status', self.GATE_UNKNOWN),
                               (self.VARS_MMU_GATE_MATERIAL, 'gate_material', ""),
                               (self.VARS_MMU_GATE_COLOR, 'gate_color', ""),
                               (self.VARS_MMU_GATE_SPOOL_ID, 'gate_spool_id', -1),
                               (self.VARS_MMU_GATE_SPEED_OVERRIDE, 'gate_speed_override', 100) ]

        for var, attr, default in self.gate_map_vars:
            default_attr_name = "default_" + attr
            default_attr = getattr(self, default_attr_name)
            if len(default_attr) > 0:
                if len(default_attr) != self.mmu_num_gates:
                    raise self.config.error("%s has different number of entries than the number of gates" % attr)
            else:
                default_attr.extend([default] * self.mmu_num_gates)
            setattr(self, attr, list(default_attr))
            if attr == 'gate_color':
                self._update_gate_color(getattr(self, attr))

        # Tool to gate mapping
        if len(self.default_ttg_map) > 0:
            if not len(self.default_ttg_map) == self.mmu_num_gates:
                raise self.config.error("tool_to_gate_map has different number of values than the number of gates")
        else:
            self.default_ttg_map = list(range(self.mmu_num_gates))
        self.ttg_map = list(self.default_ttg_map)

        # Tool speed and extrusion multipliers
        for i in range(self.mmu_num_gates):
            self.tool_extrusion_multipliers.append(1.)
            self.tool_speed_multipliers.append(1.)

        # Initialize state and statistics variables
        self._initialize_state()
        self._reset_statistics()

        # Logging
        self.queue_listener = None
        self.mmu_logger = None

        # Register GCODE commands
        self.gcode = self.printer.lookup_object('gcode')
        self.gcode_move = self.printer.load_object(config, 'gcode_move')

        # Logging and Stats
        self.gcode.register_command('MMU_RESET', self.cmd_MMU_RESET, desc = self.cmd_MMU_RESET_help)
        self.gcode.register_command('MMU_STATS', self.cmd_MMU_STATS, desc = self.cmd_MMU_STATS_help)
        self.gcode.register_command('MMU_STATUS', self.cmd_MMU_STATUS, desc = self.cmd_MMU_STATUS_help)
        self.gcode.register_command('MMU_SENSORS', self.cmd_MMU_SENSORS, desc = self.cmd_MMU_SENSORS_help)

        # Calibration
        self.gcode.register_command('MMU_CALIBRATE_GEAR', self.cmd_MMU_CALIBRATE_GEAR, desc=self.cmd_MMU_CALIBRATE_GEAR_help)
        self.gcode.register_command('MMU_CALIBRATE_ENCODER', self.cmd_MMU_CALIBRATE_ENCODER, desc=self.cmd_MMU_CALIBRATE_ENCODER_help)
        self.gcode.register_command('MMU_CALIBRATE_SELECTOR', self.cmd_MMU_CALIBRATE_SELECTOR, desc = self.cmd_MMU_CALIBRATE_SELECTOR_help)
        self.gcode.register_command('MMU_CALIBRATE_BOWDEN', self.cmd_MMU_CALIBRATE_BOWDEN, desc = self.cmd_MMU_CALIBRATE_BOWDEN_help)
        self.gcode.register_command('MMU_CALIBRATE_GATES', self.cmd_MMU_CALIBRATE_GATES, desc = self.cmd_MMU_CALIBRATE_GATES_help)

        # Servo and motor control
        self.gcode.register_command('MMU_SERVO', self.cmd_MMU_SERVO, desc = self.cmd_MMU_SERVO_help)
        self.gcode.register_command('MMU_MOTORS_OFF', self.cmd_MMU_MOTORS_OFF, desc = self.cmd_MMU_MOTORS_OFF_help)
        self.gcode.register_command('MMU_SYNC_GEAR_MOTOR', self.cmd_MMU_SYNC_GEAR_MOTOR, desc=self.cmd_MMU_SYNC_GEAR_MOTOR_help)

        # Core MMU functionality
        self.gcode.register_command('MMU', self.cmd_MMU, desc = self.cmd_MMU_help)

        # Endstops for print start / stop. Automatically called if printing from virtual SD-card
        self.gcode.register_command('_MMU_PRINT_START', self.cmd_MMU_PRINT_START, desc = self.cmd_MMU_PRINT_START_help)
        self.gcode.register_command('_MMU_PRINT_END', self.cmd_MMU_PRINT_END, desc = self.cmd_MMU_PRINT_END_help)

        self.gcode.register_command('MMU_HELP', self.cmd_MMU_HELP, desc = self.cmd_MMU_HELP_help)
        self.gcode.register_command('MMU_ENCODER', self.cmd_MMU_ENCODER, desc = self.cmd_MMU_ENCODER_help)
        self.gcode.register_command('MMU_LED', self.cmd_MMU_LED, desc = self.cmd_MMU_LED_help)
        self.gcode.register_command('MMU_HOME', self.cmd_MMU_HOME, desc = self.cmd_MMU_HOME_help)
        self.gcode.register_command('MMU_SELECT', self.cmd_MMU_SELECT, desc = self.cmd_MMU_SELECT_help)
        self.gcode.register_command('MMU_PRELOAD', self.cmd_MMU_PRELOAD, desc = self.cmd_MMU_PRELOAD_help)
        self.gcode.register_command('MMU_SELECT_BYPASS', self.cmd_MMU_SELECT_BYPASS, desc = self.cmd_MMU_SELECT_BYPASS_help)
        self.gcode.register_command('MMU_CHANGE_TOOL', self.cmd_MMU_CHANGE_TOOL, desc = self.cmd_MMU_CHANGE_TOOL_help)
        # TODO currently not registered directly as Tx commands because not visible by Mainsail/Fluuid
        # for tool in range(self.mmu_num_gates):
        #     self.gcode.register_command('T%d' % tool, self.cmd_MMU_CHANGE_TOOL, desc = "Change to tool T%d" % tool)
        self.gcode.register_command('MMU_LOAD', self.cmd_MMU_LOAD, desc=self.cmd_MMU_LOAD_help)
        self.gcode.register_command('MMU_EJECT', self.cmd_MMU_EJECT, desc = self.cmd_MMU_EJECT_help)
        self.gcode.register_command('MMU_UNLOAD', self.cmd_MMU_EJECT, desc = self.cmd_MMU_EJECT_help) # Alias for MMU_EJECT
        self.gcode.register_command('MMU_PAUSE', self.cmd_MMU_PAUSE, desc = self.cmd_MMU_PAUSE_help)
        self.gcode.register_command('MMU_UNLOCK', self.cmd_MMU_UNLOCK, desc = self.cmd_MMU_UNLOCK_help)
        self.gcode.register_command('MMU_RECOVER', self.cmd_MMU_RECOVER, desc = self.cmd_MMU_RECOVER_help)

        # User Setup and Testing
        self.gcode.register_command('MMU_TEST_BUZZ_MOTOR', self.cmd_MMU_TEST_BUZZ_MOTOR, desc=self.cmd_MMU_TEST_BUZZ_MOTOR_help)
        self.gcode.register_command('MMU_TEST_GRIP', self.cmd_MMU_TEST_GRIP, desc = self.cmd_MMU_TEST_GRIP_help)
        self.gcode.register_command('MMU_TEST_LOAD', self.cmd_MMU_TEST_LOAD, desc=self.cmd_MMU_TEST_LOAD_help)
        self.gcode.register_command('MMU_TEST_MOVE', self.cmd_MMU_TEST_MOVE, desc = self.cmd_MMU_TEST_MOVE_help)
        self.gcode.register_command('MMU_TEST_HOMING_MOVE', self.cmd_MMU_TEST_HOMING_MOVE, desc = self.cmd_MMU_TEST_HOMING_MOVE_help)
        self.gcode.register_command('MMU_TEST_TRACKING', self.cmd_MMU_TEST_TRACKING, desc=self.cmd_MMU_TEST_TRACKING_help)
        self.gcode.register_command('MMU_TEST_CONFIG', self.cmd_MMU_TEST_CONFIG, desc = self.cmd_MMU_TEST_CONFIG_help)
        self.gcode.register_command('MMU_TEST_RUNOUT', self.cmd_MMU_TEST_RUNOUT, desc = self.cmd_MMU_TEST_RUNOUT_help)
        self.gcode.register_command('MMU_TEST_FORM_TIP', self.cmd_MMU_TEST_FORM_TIP, desc = self.cmd_MMU_TEST_FORM_TIP_help)
        self.gcode.register_command('_MMU_TEST', self.cmd_MMU_TEST, desc = self.cmd_MMU_TEST_help) # Internal for testing

        # Soak Testing
        self.gcode.register_command('MMU_SOAKTEST_SELECTOR', self.cmd_MMU_SOAKTEST_SELECTOR, desc = self.cmd_MMU_SOAKTEST_SELECTOR_help)
        self.gcode.register_command('MMU_SOAKTEST_LOAD_SEQUENCE', self.cmd_MMU_SOAKTEST_LOAD_SEQUENCE, desc = self.cmd_MMU_SOAKTEST_LOAD_SEQUENCE_help)

        # TTG and Endless spool
        self.gcode.register_command('MMU_TTG_MAP', self.cmd_MMU_TTG_MAP, desc = self.cmd_MMU_TTG_MAP_help)
        self.gcode.register_command('MMU_GATE_MAP', self.cmd_MMU_GATE_MAP, desc = self.cmd_MMU_GATE_MAP_help)
        self.gcode.register_command('MMU_ENDLESS_SPOOL', self.cmd_MMU_ENDLESS_SPOOL, desc = self.cmd_MMU_ENDLESS_SPOOL_help)
        self.gcode.register_command('MMU_CHECK_GATE', self.cmd_MMU_CHECK_GATE, desc = self.cmd_MMU_CHECK_GATE_help)
        self.gcode.register_command('MMU_TOOL_OVERRIDES', self.cmd_MMU_TOOL_OVERRIDES, desc = self.cmd_MMU_TOOL_OVERRIDES_help)
        self.gcode.register_command('MMU_SLICER_TOOL_MAP', self.cmd_MMU_SLICER_TOOL_MAP, desc = self.cmd_MMU_SLICER_TOOL_MAP_help)

        # For use in user controlled load and unload macros
        self.gcode.register_command('_MMU_STEP_LOAD_GATE', self.cmd_MMU_STEP_LOAD_GATE, desc = self.cmd_MMU_STEP_LOAD_GATE_help)
        self.gcode.register_command('_MMU_STEP_UNLOAD_GATE', self.cmd_MMU_STEP_UNLOAD_GATE, desc = self.cmd_MMU_STEP_UNLOAD_GATE_help)
        self.gcode.register_command('_MMU_STEP_LOAD_BOWDEN', self.cmd_MMU_STEP_LOAD_BOWDEN, desc = self.cmd_MMU_STEP_LOAD_BOWDEN_help)
        self.gcode.register_command('_MMU_STEP_UNLOAD_BOWDEN', self.cmd_MMU_STEP_UNLOAD_BOWDEN, desc = self.cmd_MMU_STEP_UNLOAD_BOWDEN_help)
        self.gcode.register_command('_MMU_STEP_HOME_EXTRUDER', self.cmd_MMU_STEP_HOME_EXTRUDER, desc = self.cmd_MMU_STEP_HOME_EXTRUDER_help)
        self.gcode.register_command('_MMU_STEP_LOAD_TOOLHEAD', self.cmd_MMU_STEP_LOAD_TOOLHEAD, desc = self.cmd_MMU_STEP_LOAD_TOOLHEAD_help)
        self.gcode.register_command('_MMU_STEP_UNLOAD_TOOLHEAD', self.cmd_MMU_STEP_UNLOAD_TOOLHEAD, desc = self.cmd_MMU_STEP_UNLOAD_TOOLHEAD_help)
        self.gcode.register_command('_MMU_STEP_HOMING_MOVE', self.cmd_MMU_STEP_HOMING_MOVE, desc = self.cmd_MMU_STEP_HOMING_MOVE_help)
        self.gcode.register_command('_MMU_STEP_MOVE', self.cmd_MMU_STEP_MOVE, desc = self.cmd_MMU_STEP_MOVE_help)
        self.gcode.register_command('_MMU_STEP_SET_FILAMENT', self.cmd_MMU_STEP_SET_FILAMENT, desc = self.cmd_MMU_STEP_SET_FILAMENT_help)
        self.gcode.register_command('_MMU_M400', self.cmd_MMU_M400, desc = self.cmd_MMU_M400_help) # Wait on both movequeues

        # Internal handlers for Runout & Insertion for all sensor options
        self.gcode.register_command('__MMU_ENCODER_RUNOUT', self.cmd_MMU_ENCODER_RUNOUT, desc = self.cmd_MMU_ENCODER_RUNOUT_help)
        self.gcode.register_command('__MMU_ENCODER_INSERT', self.cmd_MMU_ENCODER_INSERT, desc = self.cmd_MMU_ENCODER_INSERT_help)
        self.gcode.register_command('__MMU_GATE_RUNOUT', self.cmd_MMU_GATE_RUNOUT, desc = self.cmd_MMU_GATE_RUNOUT_help)
        self.gcode.register_command('__MMU_GATE_INSERT', self.cmd_MMU_GATE_INSERT, desc = self.cmd_MMU_GATE_INSERT_help)

        # Initializer tasks
        self.gcode.register_command('__MMU_BOOTUP_TASKS', self.cmd_MMU_BOOTUP_TASKS, desc = self.cmd_MMU_BOOTUP_TASKS_help) # Bootup tasks

        # We setup MMU hardware during configuration since some hardware like endstop requires
        # configuration during the MCU config phase, which happens before klipper connection
        # This assumes that the hardware configuartion appears before the `[mmu]` section
        # the installer by default already guarantees this order
        self._setup_mmu_hardware(config)

    def _setup_mmu_hardware(self, config):
        logging.info("MMU Hardware Initialization -------------------------------")
        self.has_leds = False

        # Selector and Gear h/w setup ------
        section = self.SELECTOR_STEPPER_CONFIG
        if config.has_section(section):
            # Inject options into selector stepper config regardless or what user sets
            config.fileconfig.set(section, 'position_min', -1.)
            config.fileconfig.set(section, 'position_max', self._get_max_selector_movement())
            config.fileconfig.set(section, 'homing_speed', self.selector_homing_speed)
        self.mmu_toolhead = MmuToolHead(config, self.homing_extruder)
        self.mmu_kinematics = self.mmu_toolhead.get_kinematics()
        rails = self.mmu_toolhead.get_kinematics().rails
        self.selector_rail = rails[0]
        self.selector_stepper = self.selector_rail.steppers[0]
        self.gear_rail = rails[1]
        self.gear_stepper = self.gear_rail.steppers[0]
        self.mmu_extruder_stepper = self.mmu_toolhead.mmu_extruder_stepper # Available now if `self.homing_extruder` is True

        # Detect if selector touch is possible
        self.selector_touch = self.ENDSTOP_SELECTOR_TOUCH in self.selector_rail.get_extra_endstop_names() and self.selector_touch_enable

        # Setup filament homing sensors ------
        for name in [self.ENDSTOP_TOOLHEAD, self.ENDSTOP_GATE, self.ENDSTOP_EXTRUDER]:
            sensor = self.printer.lookup_object("filament_switch_sensor %s_sensor" % name, None)
            if sensor is not None:
                self.sensors[name] = sensor
                # With MMU toolhead sensors must not accidentally pause nor call user defined macros
                # (this is done in [mmu_sensors] but legacy setups may have discrete [filament_switch_sensors])
                if name not in [self.ENDSTOP_GATE]:
                    self.sensors[name].runout_helper.runout_pause = False
                    self.sensors[name].runout_helper.runout_gcode = None
                    self.sensors[name].runout_helper.insert_gcode = None
    
                # Add sensor pin as an extra endstop for gear rail
                sensor_pin = self.config.getsection("filament_switch_sensor %s_sensor" % name).get("switch_pin")
                ppins = self.printer.lookup_object('pins')
                pin_params = ppins.parse_pin(sensor_pin, True, True)
                share_name = "%s:%s" % (pin_params['chip_name'], pin_params['pin'])
                ppins.allow_multi_use_pin(share_name)
                mcu_endstop = self.gear_rail.add_extra_endstop(sensor_pin, name)
 
                # This ensures rapid stopping of extruder stepper when endstop is hit on synced homing
                if self.homing_extruder:
                    mcu_endstop.add_stepper(self.mmu_extruder_stepper.stepper)

        # Get servo and (optional) encoder setup -----
        self.servo = self.printer.lookup_object('mmu_servo mmu_servo', None)
        if not self.servo:
            raise self.config.error("No [mmu_servo] definition found in mmu_hardware.cfg")
        self.encoder_sensor = self.printer.lookup_object('mmu_encoder mmu_encoder', None)
        if not self.encoder_sensor:
            # MMU logging not set up so use main klippy logger
            logging.warn("No [mmu_encoder] definition found in mmu_hardware.cfg. Assuming encoder is not available")

    def _setup_logging(self):
        # Setup background file based logging before logging any messages
        if self.log_file_level >= 0:
            logfile_path = self.printer.start_args['log_file']
            dirname = os.path.dirname(logfile_path)
            if dirname is None:
                mmu_log = '/tmp/mmu.log'
            else:
                mmu_log = dirname + '/mmu.log'
            self._log_debug("mmu_log=%s" % mmu_log)
            self.queue_listener = QueueListener(mmu_log)
            self.queue_listener.setFormatter(MultiLineFormatter('%(asctime)s %(message)s', datefmt='%H:%M:%S'))
            queue_handler = QueueHandler(self.queue_listener.bg_queue)
            self.mmu_logger = logging.getLogger('mmu')
            self.mmu_logger.setLevel(logging.INFO)
            self.mmu_logger.addHandler(queue_handler)

    def handle_connect(self):
        self._setup_logging()
        self.toolhead = self.printer.lookup_object('toolhead')
        self.mmu_sensors = self.printer.lookup_object('mmu_sensors', None)

        # Sanity check extruder name
        extruder = self.printer.lookup_object(self.extruder_name, None)
        if not extruder:
            raise self.config.error("Extruder named `%s` not found on printer" % self.extruder_name)

        # See if we have a TMC controller capable of current control for filament collision detection and syncing
        # on gear_stepper and tip forming on extruder
        self.selector_tmc = self.gear_tmc = self.extruder_tmc = None
        tmc_chips = ["tmc2209", "tmc2130", "tmc2208", "tmc2660", "tmc5160", "tmc2240"]
        for chip in tmc_chips:
            if self.selector_tmc is None:
                self.selector_tmc = self.printer.lookup_object('%s stepper_mmu_selector' % chip, None)
                if self.selector_tmc is not None:
                    self._log_debug("Found %s on selector_stepper. Stallguard 'touch' homing possible." % chip)
            if self.gear_tmc is None:
                self.gear_tmc = self.printer.lookup_object('%s stepper_mmu_gear' % chip, None)
                if self.gear_tmc is not None:
                    self._log_debug("Found %s on gear_stepper. Current control enabled. Stallguard 'touch' homing possible." % chip)
            if self.extruder_tmc is None:
                self.extruder_tmc = self.printer.lookup_object("%s %s" % (chip, self.extruder_name), None)
                if self.extruder_tmc is not None:
                    self._log_debug("Found %s on extruder. Current control enabled. %s" % (chip, "Stallguard 'touch' homing possible." if self.homing_extruder else ""))

        if self.selector_tmc is None:
            self._log_debug("TMC driver not found for selector_stepper, cannot use sensorless homing and recovery")
        if self.gear_tmc is None:
            self._log_debug("TMC driver not found for gear_stepper, cannot use current reduction for collision detection or while synchronized printing")
        if self.extruder_tmc is None:
            self._log_debug("TMC driver not found for extruder, cannot use current increase for tip forming move")

        # Establish gear_stepper initial gear_stepper and extruder currents
        self.gear_default_run_current = self.gear_tmc.get_status(0)['run_current'] if self.gear_tmc else None
        self.extruder_default_run_current = self.extruder_tmc.get_status(0)['run_current'] if self.extruder_tmc else None
        self.gear_percentage_run_current = self.gear_restore_percent_run_current = self.extruder_percentage_run_current = 100.

        # Sanity check that required klipper options are enabled
        self.print_stats = self.printer.lookup_object("print_stats", None)
        if self.print_stats is None:
            self._log_debug("[virtual_sdcard] is not found in config, advanced state control is not possible")
        self.pause_resume = self.printer.lookup_object('pause_resume', None)
        if self.pause_resume is None:
            raise self.config.error("MMU requires [pause_resume] to work, please add it to your config!")

        # Sanity check to see that mmu_vars.cfg is included. This will verify path because default has single entry
        self.variables = self.printer.lookup_object('save_variables').allVariables
        if self.variables == {}:
            raise self.config.error("Calibration settings not found: mmu_vars.cfg probably not found. Check [save_variables] section in mmu_software.cfg")

        # Remember user setting of idle_timeout so it can be restored (if not overridden)
        if self.default_idle_timeout < 0:
            self.default_idle_timeout = self.printer.lookup_object("idle_timeout").idle_timeout

        # Configure gear stepper calibration (set with MMU_CALIBRATE_GEAR)
        rotation_distance = self.variables.get(self.VARS_MMU_GEAR_ROTATION_DISTANCE, None)
        if rotation_distance:
            self.gear_stepper.set_rotation_distance(rotation_distance)
            self._log_debug("Loaded saved gear rotation distance: %.6f" % rotation_distance)
            self.calibration_status |= self.CALIBRATED_GEAR
        else:
            self._log_always("Warning: Gear rotation_distance not found in mmu_vars.cfg. Probably not calibrated")
        self.ref_gear_rotation_distance = self.gear_stepper.get_rotation_distance()[0]

        # Configure encoder calibration (set with MMU_CALIBRATE_ENCODER)
        self.encoder_resolution = self.encoder_default_resolution
        if self._has_encoder():
            self.encoder_sensor.set_logger(self._log_debug) # Combine with MMU log
            self.encoder_sensor.set_extruder(self.extruder_name)
            self.encoder_sensor.set_mode(self.enable_clog_detection)

            resolution = self.variables.get(self.VARS_MMU_ENCODER_RESOLUTION, None)
            if resolution:
                self.encoder_resolution = resolution
                self.encoder_sensor.set_resolution(resolution)
                self._log_debug("Loaded saved encoder resolution: %.6f" % resolution)
                self.calibration_status |= self.CALIBRATED_ENCODER
            else:
                self._log_always("Warning: Encoder resolution not found in mmu_vars.cfg. Probably not calibrated")
        else:
            self.calibration_status |= self.CALIBRATED_ENCODER # Pretend we are calibrated to avoid warnings

        # The threshold (mm) that determines real encoder movement (set to 1.5 pulses of encoder. i.e. allow one error pulse)
        self.encoder_min = 1.5 * self.encoder_resolution

        # Configure selector calibration (set with MMU_CALIBRATE_SELECTOR)
        selector_offsets = self.variables.get(self.VARS_MMU_SELECTOR_OFFSETS, None)
        if selector_offsets:
            if len(selector_offsets) == self.mmu_num_gates:
                self.selector_offsets = selector_offsets
                self._log_debug("Loaded saved selector offsets: %s" % selector_offsets)
                self.calibration_status |= self.CALIBRATED_SELECTOR
            else:
                self._log_error("Incorrect number of gates specified in %s" % self.VARS_MMU_SELECTOR_OFFSETS)
                self.selector_offsets = [0.] * self.mmu_num_gates
        else:
            self._log_always("Warning: Selector offsets not found in mmu_vars.cfg. Probably not calibrated")
            self.selector_offsets = [0.] * self.mmu_num_gates
        bypass_offset = self.variables.get(self.VARS_MMU_SELECTOR_BYPASS, None)
        if bypass_offset:
            self.bypass_offset = bypass_offset
            self._log_debug("Loaded saved bypass offset: %s" % bypass_offset)
        else:
            self.bypass_offset = 0

        # Set bowden length from calibration
        bowden_length = self.variables.get(self.VARS_MMU_CALIB_BOWDEN_LENGTH, None)
        bowden_home = self.variables.get(self.VARS_MMU_CALIB_BOWDEN_HOME, self.ENDSTOP_ENCODER)
        if bowden_length and bowden_home in self.GATE_ENDSTOPS:
            self.calibrated_bowden_length = bowden_length
            if bowden_home != self.gate_homing_endstop:
                if bowden_home == self.ENDSTOP_ENCODER:
                    self.calibrated_bowden_length += self.gate_endstop_to_encoder
                else:
                    self.calibrated_bowden_length -= self.gate_endstop_to_encoder
                self._log_debug("Loaded and adjusted reference bowden length: %.1f" % bowden_length)
            else:
                self._log_debug("Loaded saved reference bowden length: %.1f" % bowden_length)
            self.calibration_status |= self.CALIBRATED_BOWDEN
        else:
            self._log_always("Warning: Reference bowden length not found in mmu_vars.cfg. Probably not calibrated")

        # Override with saved/calibrated servo positions
        try:
            servo_angles = self.variables.get(self.VARS_MMU_SERVO_ANGLES, {})
            self.servo_angles.update(servo_angles)
        except Exception as e:
            raise self.config.error("Exception whilst parsing servo angles from 'mmu_vars.cfg': %s" % str(e))

    def handle_disconnect(self):
        self._log_debug('Klipper disconnected! MMU Shutdown')
        if self.queue_listener is not None:
            self.queue_listener.stop()

    def handle_ready(self):
        # Reference correct extruder stepper which will definitely be available now
        self.mmu_extruder_stepper = self.mmu_toolhead.mmu_extruder_stepper
        if not self.homing_extruder:
            self._log_debug("Warning: Using original klipper extruder stepper")

        # Restore state if fully calibrated
        if not self._check_is_calibrated(silent=True):
            self._load_persisted_state()

        # Setup events for managing internal print state machine
        self.printer.register_event_handler("idle_timeout:printing", self._handle_idle_timeout_printing)
        self.printer.register_event_handler("idle_timeout:ready", self._handle_idle_timeout_ready)
        self.printer.register_event_handler("idle_timeout:idle", self._handle_idle_timeout_idle)

        # Setup events for managing motor synchronization. We use 'mmu:print_synced' instead of
        # 'mmu:print_synced' events so feedback only used while actually printing
        self.printer.register_event_handler("mmu:print_synced", self._enable_sync_feedback)
        self.printer.register_event_handler("mmu:print_unsynced", self._disable_sync_feedback)
        self.printer.register_event_handler("mmu:sync_feedback", self._handle_sync_feedback)
        self._setup_sync_feedback()

        self._setup_heater_off_reactor()
        self._clear_saved_toolhead_position()

        # This is a bit naughty to register commands here but I need to make sure we are the outermost wrapper
        try:
            prev_pause = self.gcode.register_command('PAUSE', None)
            if prev_pause is not None:
                self.gcode.register_command('__PAUSE', prev_pause)
                self.gcode.register_command('PAUSE', self.cmd_PAUSE, desc = self.cmd_PAUSE_help)
            else:
                self._log_error('No existing PAUSE macro found!')

            prev_resume = self.gcode.register_command('RESUME', None)
            if prev_resume is not None:
                self.gcode.register_command('__RESUME', prev_resume)
                self.gcode.register_command('RESUME', self.cmd_MMU_RESUME, desc = self.cmd_MMU_RESUME_help)
            else:
                self._log_error('No existing RESUME macro found!')

            prev_clear_pause = self.gcode.register_command('CLEAR_PAUSE', None)
            if prev_clear_pause is not None:
                self.gcode.register_command('__CLEAR_PAUSE', prev_clear_pause)
                self.gcode.register_command('CLEAR_PAUSE', self.cmd_CLEAR_PAUSE, desc = self.cmd_CLEAR_PAUSE_help)
            else:
                self._log_error('No existing CLEAR_PAUSE macro found!')

            prev_cancel = self.gcode.register_command('CANCEL_PRINT', None)
            if prev_cancel is not None:
                self.gcode.register_command('__CANCEL_PRINT', prev_cancel)
                self.gcode.register_command('CANCEL_PRINT', self.cmd_MMU_CANCEL_PRINT, desc = self.cmd_MMU_CANCEL_PRINT_help)
            else:
                self._log_error('No existing CANCEL_PRINT macro found!')
        except Exception as e:
            self._log_error('Error trying to wrap PAUSE/RESUME/CLEAR_PAUSE/CANCEL_PRINT macros: %s' % str(e))

        # Ensure that the LED control macro knows the indices of the segments of the LED chain and other essential data
        gcode_macro = self.printer.lookup_object("gcode_macro _MMU_SET_LED", None)
        if gcode_macro:
            try:
                led_chains = MmuLeds.chains
                led_vars = {}
                if led_chains:
                    led_vars['led_enable'] = True
                    exit = led_chains['exit']
                    led_vars['exit_first_led_index'] = exit[0] if exit else -1
                    led_vars['exit_reverse_order'] = int(exit[0] > exit[-1]) if exit else 0
                    entry = led_chains['entry']
                    led_vars['entry_first_led_index'] = entry[0] if entry else -1
                    led_vars['entry_reverse_order'] = int(entry[0] > entry[-1]) if entry else 0
                    led_vars['status_led_index'] = led_chains['status'][0] if led_chains['status'] else -1
                    led_vars['led_strip'] = MmuLeds.led_strip
                    self.has_leds = True
                    self._log_debug("LEDs support enabled")
                else:
                    led_vars['led_enable'] = False
                    self._log_debug("LEDs support is not configured")
                gcode_macro.variables.update(led_vars)
            except Exception as e:
                self._log_error('Error setting up the _MMU_SET_LED macro: %s' % str(e))
        else:
            self._log_error("LEDs macro _MMU_SET_LED not available")

        self.estimated_print_time = self.printer.lookup_object('mcu').estimated_print_time
        self.last_selector_move_time = self.estimated_print_time(self.reactor.monotonic())
        self._schedule_mmu_bootup_tasks(self.BOOT_DELAY)

    def _initialize_state(self):
        self.is_enabled = self.runout_enabled = True
        self.is_homed = self.is_handling_runout = self.calibrating = False
        self.last_print_stats = self.paused_extruder_temp = self.reason_for_pause = None
        self.tool_selected = self._next_tool = self._last_tool = self.TOOL_GATE_UNKNOWN
        self._last_toolchange = "Unknown"
        self.gate_selected = self.TOOL_GATE_UNKNOWN # We keep record of gate selected in case user messes with mapping in print
        self.servo_state = self.servo_angle = self.SERVO_UNKNOWN_STATE
        self.filament_pos = self.FILAMENT_POS_UNKNOWN
        self.filament_direction = self.DIRECTION_UNKNOWN
        self.filament_remaining = 0. # Tracker of filament left in extruder by cutter
        self.action = self.ACTION_IDLE
        self._clear_saved_toolhead_position()
        self._servo_reset_state()
        self._reset_job_statistics()
        self.print_state = self.resume_to_state = "ready"
        self.form_tip_vars = None # Current defaults of gcode variables for tip forming macro
        self.custom_color_rgb = [(0.,0.,0.)] * self.mmu_num_gates
        self._clear_slicer_tool_map()

    def _clear_slicer_tool_map(self):
        self.slicer_tool_map = {'tools': {}, 'initial_tool': None, 'purge_volumes': []}

    # Helper to infer type for setting gcode macro variables
    def _fix_type(self, s):
        try:
            return float(s)
        except ValueError:
            try:
                return int(s)
            except ValueError:
                return s

    # This retuns a convenient RGB spec for controlling LEDs in form (0.32, 0.56, 1.00)
    def _color_to_rgb(self, color):
        if color in self.w3c_colors:
            color = self.w3c_colors.get(color)
        elif color == '':
            color = "#000000"
        hex_rgb = color.lstrip('#')
        length = len(hex_rgb)
        if length % 3 == 0:
            return tuple(round(float(int(hex_rgb[i:i + length // 3], 16)) / 255, 3) for i in range(0, length, length // 3))
        return (0.,0.,0.)

    # Helper to return validated color string or None if invalid
    def _validate_color(self, color):
        color = color.lower()
        if color == "":
            return ""

        # Try w3c named color
        if color in self.w3c_colors:
            return color

        # Try RGB color
        color = color.lstrip('#')
        x = re.search("^([a-f\d]{6})$", color)
        if x is not None and x.group() == color:
            return color

        return None # Not valid

    # Helper to keep parallel RGB color map updated when color changes
    def _update_gate_color(self, new_color_map):
        self.gate_color = new_color_map

        # Recalculate RGB map for easy LED support
        self.gate_color_rgb = [self._color_to_rgb(i) for i in self.gate_color]

    def _load_persisted_state(self):
        self._log_debug("Loaded persisted MMU state, level: %d" % self.persistence_level)
        errors = []

        if self.persistence_level >= 1:
            # Load EndlessSpool config
            self.enable_endless_spool = self.variables.get(self.VARS_MMU_ENABLE_ENDLESS_SPOOL, self.enable_endless_spool)
            endless_spool_groups = self.variables.get(self.VARS_MMU_ENDLESS_SPOOL_GROUPS, self.endless_spool_groups)
            if len(endless_spool_groups) == self.mmu_num_gates:
                self.endless_spool_groups = endless_spool_groups
            else:
                errors.append("Incorrect number of gates specified in %s" % self.VARS_MMU_ENDLESS_SPOOL_GROUPS)

        if self.persistence_level >= 2:
            # Load TTG map
            tool_to_gate_map = self.variables.get(self.VARS_MMU_TOOL_TO_GATE_MAP, self.ttg_map)
            if len(tool_to_gate_map) == self.mmu_num_gates:
                self.ttg_map = tool_to_gate_map
            else:
                errors.append("Incorrect number of gates specified in %s" % self.VARS_MMU_TOOL_TO_GATE_MAP)

        if self.persistence_level >= 3:
            # Load gate map
            for var, attr, default in self.gate_map_vars:
                value = self.variables.get(var, getattr(self, attr))
                if len(value) == self.mmu_num_gates:
                    if attr == "gate_color":
                        self._update_gate_color(value)
                    else:
                        setattr(self, attr, value)
                else:
                    errors.append("Incorrect number of gates specified in %s" % var)

        if self.persistence_level >= 4:
            # Load selected tool and gate
            tool_selected = self.variables.get(self.VARS_MMU_TOOL_SELECTED, self.tool_selected)
            gate_selected = self.variables.get(self.VARS_MMU_GATE_SELECTED, self.gate_selected)
            if gate_selected < self.mmu_num_gates and tool_selected < self.mmu_num_gates:
                self.tool_selected = tool_selected
                self.gate_selected = gate_selected

                if self.gate_selected >= 0:
                    if self.tool_selected < 0 or self.ttg_map[self.tool_selected] != self.gate_selected:
                        # Find a tool that maps to gate
                        for tool in range(self.mmu_num_gates):
                            if self.ttg_map[tool] == self.gate_selected:
                                self._set_tool_selected(tool)
                                break
                        else:
                            errors.append("Reset persisted tool - does not map to gate")
                            self._set_tool_selected(self.TOOL_GATE_UNKNOWN)
                    self._set_gate_ratio(self._get_gate_ratio(self.gate_selected))
                    self._set_selector_pos(self.selector_offsets[self.gate_selected])
                    self.is_homed = True
                elif self.gate_selected == self.TOOL_GATE_BYPASS:
                    self._set_tool_selected(self.TOOL_GATE_BYPASS)
                    self._set_selector_pos(self.bypass_offset)
                    self.is_homed = True
                else: # TOOL_GATE_UNKNOWN
                    self._set_tool_selected(self.TOOL_GATE_UNKNOWN)
                    self.is_homed = False
            else:
                errors.append("Incorrect number of gates specified in %s or %s" % (self.VARS_MMU_TOOL_SELECTED, self.VARS_MMU_GATE_SELECTED))
            if gate_selected != self.TOOL_GATE_UNKNOWN and tool_selected != self.TOOL_GATE_UNKNOWN:
                self.filament_pos = self.variables.get(self.VARS_MMU_FILAMENT_POS, self.filament_pos)

        if len(errors) > 0:
            self._log_info("Warning: Some persisted state was ignored because it contained errors:\n%s" % ''.join(errors))

        swap_stats = self.variables.get(self.VARS_MMU_SWAP_STATISTICS, {})
        self.statistics.update(swap_stats)
        for gate in range(self.mmu_num_gates):
            self.gate_statistics[gate] = self.EMPTY_GATE_STATS_ENTRY.copy()
            gstats = self.variables.get("%s%d" % (self.VARS_MMU_GATE_STATISTICS_PREFIX, gate), None)
            if gstats:
                self.gate_statistics[gate].update(gstats)

    def _schedule_mmu_bootup_tasks(self, delay=0.):
        waketime = self.reactor.monotonic() + delay
        self.reactor.register_callback(self._mmu_bootup_tasks, waketime)

    def _mmu_bootup_tasks(self, eventtime):
        self._log_trace("_bootup_tasks()")
        self._exec_gcode("__MMU_BOOTUP_TASKS")

    cmd_MMU_BOOTUP_TASKS_help = "Internal commands to complete bootup of MMU"
    def cmd_MMU_BOOTUP_TASKS(self, gcmd):
        self._log_to_file(gcmd.get_commandline())
        fversion = lambda f: "v{}.".format(int(f)) + '.'.join("{:0<2}".format(int(str(f).split('.')[1])))
        try:
            self._log_always('(\_/)\n( *,*)\n(")_(") Happy Hare %s Ready' % fversion(self.config_version))
            if self.log_startup_status > 0:
                self._log_always(self._ttg_map_to_string(summary=self.log_startup_status == 1))
                self._display_visual_state(silent=self.persistence_level < 4)
            self._set_print_state("initialized")
            if self._has_encoder():
                self.encoder_sensor.set_clog_detection_length(self.variables.get(self.VARS_MMU_CALIB_CLOG_LENGTH, 15))
                self._disable_runout() # Initially disable clog/runout detection
            self._servo_move()
            self.gate_status = self._validate_gate_status(self.gate_status) # Delay to allow for correct initial state
            self._update_filaments_from_spoolman()
        except Exception as e:
            self._log_error('Warning: Error booting up MMU: %s' % str(e))

    cmd_MMU_TEST_help = "Internal Happy Hare testing"
    def cmd_MMU_TEST(self, gcmd):
        self._log_to_file(gcmd.get_commandline())
        if self._check_is_disabled(): return
        feedback = gcmd.get_float('SYNC_EVENT', minval=-1., maxval=1.)
        self.printer.send_event("mmu:sync_feedback", self.reactor.monotonic(), feedback)

    def _wrap_gcode_command(self, command, exception=False, variables=None):
        try:
            macro = command.split()[0]
            if variables is not None:
                gcode_macro = self.printer.lookup_object("gcode_macro %s" % macro)
                gcode_macro.variables.update(variables)
            self._log_trace("Running macro: %s%s" % (command, " (with override variables)" if variables is not None else ""))
            self.gcode.run_script_from_command(command)
        except Exception as e:
            if exception is not None:
                if exception:
                    raise MmuError("Error running %s: %s" % (macro, str(e)))
                else:
                    self._log_error("Error running %s: %s" % (macro, str(e)))
            else:
                raise

    def _movequeues_wait_moves(self, toolhead=True, mmu_toolhead=True):
        #self._log_trace("_movequeues_wait_moves(toolhead=%s, mmu_toolhead=%s)" % (toolhead, mmu_toolhead))
        if toolhead:
            self.toolhead.wait_moves()
        if mmu_toolhead:
            self.mmu_toolhead.wait_moves()

    def _movequeues_dwell(self, dwell, toolhead=True, mmu_toolhead=True):
        if dwell > 0.:
            if toolhead and mmu_toolhead:
                self._movequeues_sync()
            if toolhead:
                self.toolhead.dwell(dwell)
            if mmu_toolhead:
                self.mmu_toolhead.dwell(dwell)

    def _movequeues_sync(self):
        mmu_last_move = self.mmu_toolhead.get_last_move_time()
        last_move = self.toolhead.get_last_move_time()
        delta = mmu_last_move - last_move
        if delta > 0:
            self.toolhead.dwell(abs(delta))
        elif delta < 0:
            self.mmu_toolhead.dwell(abs(delta))


####################################
# LOGGING AND STATISTICS FUNCTIONS #
####################################

    def _get_action_string(self, action=None):
        if action is None:
            action = self.action

        return ("Idle" if action == self.ACTION_IDLE else
                "Loading" if action == self.ACTION_LOADING else
                "Unloading" if action == self.ACTION_UNLOADING else
                "Loading Ext" if action == self.ACTION_LOADING_EXTRUDER else
                "Exiting Ext" if action == self.ACTION_UNLOADING_EXTRUDER else
                "Forming Tip" if action == self.ACTION_FORMING_TIP else
                "Heating" if action == self.ACTION_HEATING else
                "Checking" if action == self.ACTION_CHECKING else
                "Homing" if action == self.ACTION_HOMING else
                "Selecting" if action == self.ACTION_SELECTING else
                "Unknown") # Error case - should not happen

    def _get_sync_feedback_string(self):
        if self.sync_feedback_enable and self.sync_feedback_operational:
            return 'compressed' if self.sync_feedback_last_state > 0.1 else 'expanded' if self.sync_feedback_last_state < -0.1 else 'neutral'
        return "disabled"

    def get_status(self, eventtime):
        return {
                'enabled': self.is_enabled,
                'is_paused': self._is_mmu_paused(),
                'is_locked': self._is_mmu_paused(), # Alias for is_paused
                'is_homed': self.is_homed,
                'tool': self.tool_selected,
                'gate': self.gate_selected,
                'material': self.gate_material[self.gate_selected] if self.gate_selected >= 0 else '', # Deprecate or add temp?
                'next_tool': self._next_tool,
                'last_tool': self._last_tool,
                'last_toolchange': self._last_toolchange,
                'runout': self.is_handling_runout,
                'filament': "Loaded" if self.filament_pos == self.FILAMENT_POS_LOADED else
                            "Unloaded" if self.filament_pos == self.FILAMENT_POS_UNLOADED else
                            "Unknown",
                'filament_position': self._get_filament_position(),
                'filament_pos': self.filament_pos,
                'filament_direction': self.filament_direction,
                'servo': "Up" if self.servo_state == self.SERVO_UP_STATE else
                         "Down" if self.servo_state == self.SERVO_DOWN_STATE else
                         "Move" if self.servo_state == self.SERVO_MOVE_STATE else
                         "Unknown",
                'ttg_map': list(self.ttg_map),
                'gate_status': list(self.gate_status),
                'gate_material': list(self.gate_material),
                'gate_color': list(self.gate_color),
                'gate_color_rgb': self.gate_color_rgb,
                'gate_spool_id': list(self.gate_spool_id),
                'custom_color_rgb': list(self.custom_color_rgb),
                'endless_spool_groups': list(self.endless_spool_groups),
                'tool_extrusion_multipliers': list(self.tool_extrusion_multipliers),
                'tool_speed_multipliers': list(self.tool_speed_multipliers),
                'slicer_tool_map': self.slicer_tool_map,
                'action': self._get_action_string(),
                'has_bypass': self.bypass_offset > 0.,
                'sync_drive': self.mmu_toolhead.is_synced(),
                'sync_feedback_state': self._get_sync_feedback_string(),
                'print_state': self.print_state,
                'clog_detection': self.enable_clog_detection,
                'endless_spool': self.enable_endless_spool,
                'print_start_detection': self.print_start_detection, # For Klippain. Not really sure it is necessary
                'reason_for_pause': self.reason_for_pause if self._is_mmu_paused() else "",
        }

    def _reset_statistics(self):
        self.statistics = dict.fromkeys(['total_swaps', 'time_spent_loading', 'time_spent_unloading', 'total_pauses', 'time_spent_paused'], 0)
        self.gate_statistics = []
        for gate in range(self.mmu_num_gates):
            self.gate_statistics.append(self.EMPTY_GATE_STATS_ENTRY.copy())
        self._reset_job_statistics()

    def _reset_job_statistics(self):
        self.job_statistics = dict.fromkeys(['total_swaps', 'time_spent_loading', 'time_spent_unloading', 'total_pauses', 'time_spent_paused'], 0)
        self.tracked_start_time = 0
        self.pause_start_time = 0

    def _track_swap_completed(self):
        self.statistics['total_swaps'] += 1
        self.job_statistics['total_swaps'] += 1

    def _track_load_start(self):
        self.tracked_start_time = time.time()

    def _track_load_end(self):
        elapsed = time.time() - self.tracked_start_time
        self.statistics['time_spent_loading'] += elapsed
        self.job_statistics['time_spent_loading'] += elapsed

    def _track_unload_start(self):
        self.tracked_start_time = time.time()

    def _track_unload_end(self):
        elapsed = time.time() - self.tracked_start_time
        self.statistics['time_spent_unloading'] += elapsed
        self.job_statistics['time_spent_unloading'] += elapsed

    def _track_pause_start(self):
        self.statistics['total_pauses'] += 1
        self.job_statistics['total_pauses'] += 1
        self.pause_start_time = time.time()
        self._track_gate_statistics('pauses', self.gate_selected)

    def _track_pause_end(self):
        elapsed = time.time() - self.pause_start_time
        self.statistics['time_spent_paused'] += elapsed
        self.job_statistics['time_spent_paused'] += elapsed

    # Per gate tracking
    def _track_gate_statistics(self, key, gate, count=1):
        try:
            if gate >= self.TOOL_GATE_UNKNOWN:
                if isinstance(count, float):
                    self.gate_statistics[gate][key] = round(self.gate_statistics[gate][key] + count, 3)
                else:
                    self.gate_statistics[gate][key] += count
            else:
                self._log_debug("Unknown gate provided to record gate stats")
        except Exception as e:
            self._log_debug("Exception whilst tracking gate stats: %s" % str(e))

    def _seconds_to_string(self, seconds):
        result = ""
        hours = int(math.floor(seconds / 3600.))
        if hours >= 1:
            result += "%d hours " % hours
        minutes = int(math.floor(seconds / 60.) % 60)
        if hours >= 1 or minutes >= 1:
            result += "%d minutes " % minutes
        result += "%d seconds" % int((math.floor(seconds) % 60))
        return result

    def _swap_statistics_to_string(self, total=True):
        (msg, stats) = ("MMU Total Statistics:", self.statistics) if total == True else ("MMU Last Print Statistics:", self.job_statistics)
        msg += "\n%d swaps completed" % stats['total_swaps']
        msg += "\n%s spent loading (average: %s)" % (self._seconds_to_string(stats['time_spent_loading']),
                                                     self._seconds_to_string(stats['time_spent_loading'] / stats['total_swaps']) if stats['total_swaps'] > 0 else "0")
        msg += "\n%s spent unloading (average: %s)" % (self._seconds_to_string(stats['time_spent_unloading']),
                                                       self._seconds_to_string(stats['time_spent_unloading'] / stats['total_swaps']) if stats['total_swaps'] > 0 else "0")
        msg += "\n%s spent paused (total pauses: %d)" % (self._seconds_to_string(stats['time_spent_paused']), stats['total_pauses'])
        return msg

    def _dump_statistics(self, force_log=False, total=False, job=False, gate=False, detail=False):
        if self.log_statistics or force_log:
            msg = ""
            if job:
                msg += self._swap_statistics_to_string(total=False)
            if total:
                msg += "\n\n" if msg != "" else ""
                msg += self._swap_statistics_to_string(total=True)
            if self._can_use_encoder() and gate:
                m,d = self._gate_statistics_to_string()
                msg += "\n\n" if msg != "" else ""
                msg += m
                if detail:
                    msg += "\n" if msg != "" else ""
                    msg += d
            self._log_always(msg)

        # This is good place to update the persisted stats...
        self._persist_swap_statistics()
        self._persist_gate_statistics()

    def _gate_statistics_to_string(self):
        msg = "Gate Statistics:\n"
        dbg = ""
        for gate in range(self.mmu_num_gates):
            #rounded = {k:round(v,1) if isinstance(v,float) else v for k,v in self.gate_statistics[gate].items()}
            rounded = self.gate_statistics[gate]
            load_slip_percent = (rounded['load_delta'] / rounded['load_distance']) * 100 if rounded['load_distance'] != 0. else 0.
            unload_slip_percent = (rounded['unload_delta'] / rounded['unload_distance']) * 100 if rounded['unload_distance'] != 0. else 0.
            quality = rounded['quality']
            # Give the gate a reliability grading based on "quality" which is based on slippage
            if quality < 0:
                status = "n/a"
            elif quality >= 0.985:
                status = "Perfect"
            elif quality >= 0.965:
                status = "Great"
            elif quality >= 0.95:
                status = "Good"
            elif quality >= 0.925:
                status = "Marginal"
            elif quality >= 0.90:
                status = "Degraded"
            elif quality >= 0.85:
                status = "Poor"
            else:
                status = "Terrible"
            msg += "#%d: %s" % (gate, status)
            msg += ", " if gate < (self.mmu_num_gates - 1) else ""
            dbg += "\nGate %d: " % gate
            dbg += "Load: (monitored: %.1fmm slippage: %.1f%%)" % (rounded['load_distance'], load_slip_percent)
            dbg += "; Unload: (monitored: %.1fmm slippage: %.1f%%)" % (rounded['unload_distance'], unload_slip_percent)
            dbg += "; Failures: (servo: %d load: %d unload: %d pauses: %d)" % (rounded['servo_retries'], rounded['load_failures'], rounded['unload_failures'], rounded['pauses'])
            dbg += "; Quality: %.1f%%" % ((rounded['quality'] * 100.) if rounded['quality'] >= 0. else 0.)
        return msg, dbg

    def _persist_gate_statistics(self):
        for gate in range(self.mmu_num_gates):
            self.gcode.run_script_from_command("SAVE_VARIABLE VARIABLE=%s%d VALUE=\"%s\"" % (self.VARS_MMU_GATE_STATISTICS_PREFIX, gate, self.gate_statistics[gate]))
        # Good place to persist current clog length
        if self._has_encoder():
            self.gcode.run_script_from_command("SAVE_VARIABLE VARIABLE=%s VALUE=%.1f" % (self.VARS_MMU_CALIB_CLOG_LENGTH, self.encoder_sensor.get_clog_detection_length()))

    def _persist_swap_statistics(self):
        self.statistics['time_spent_loading'] = round(self.statistics['time_spent_loading'], 2)
        self.statistics['time_spent_unloading'] = round(self.statistics['time_spent_unloading'], 2)
        self.statistics['time_spent_paused'] = round(self.statistics['time_spent_paused'], 2)
        self.gcode.run_script_from_command("SAVE_VARIABLE VARIABLE=%s VALUE=\"%s\"" % (self.VARS_MMU_SWAP_STATISTICS, self.statistics))

    def _persist_gate_map(self):
        self.gcode.run_script_from_command("SAVE_VARIABLE VARIABLE=%s VALUE='%s'" % (self.VARS_MMU_GATE_STATUS, self.gate_status))
        self.gcode.run_script_from_command("SAVE_VARIABLE VARIABLE=%s VALUE=\"%s\"" % (self.VARS_MMU_GATE_MATERIAL, list(map(lambda x: ('%s' %x), self.gate_material))))
        self.gcode.run_script_from_command("SAVE_VARIABLE VARIABLE=%s VALUE=\"%s\"" % (self.VARS_MMU_GATE_COLOR, list(map(lambda x: ('%s' %x), self.gate_color))))
        self.gcode.run_script_from_command("SAVE_VARIABLE VARIABLE=%s VALUE='%s'" % (self.VARS_MMU_GATE_SPOOL_ID, self.gate_spool_id))
        self.gcode.run_script_from_command("SAVE_VARIABLE VARIABLE=%s VALUE='%s'" % (self.VARS_MMU_GATE_SPEED_OVERRIDE, self.gate_speed_override))
        if self.printer.lookup_object("gcode_macro %s" % self.gate_map_changed_macro, None) is not None:
            self._wrap_gcode_command("%s GATE=-1" % self.gate_map_changed_macro)

    def _log_to_file(self, message):
        message = "> %s" % message
        if self.mmu_logger:
            self.mmu_logger.info(message)

    def _log_error(self, message):
        if self.mmu_logger:
            self.mmu_logger.info(message)
        self.gcode.respond_raw("!! %s" % message)

    def _log_always(self, message):
        if self.mmu_logger:
            self.mmu_logger.info(message)
        self.gcode.respond_info(message)

    def _log_info(self, message):
        if self.mmu_logger and self.log_file_level > 0:
            self.mmu_logger.info(message)
        if self.log_level > 0:
            self.gcode.respond_info(message)

    def _log_debug(self, message):
        message = "- DEBUG: %s" % message
        if self.mmu_logger and self.log_file_level > 1:
            self.mmu_logger.info(message)
        if self.log_level > 1:
            self.gcode.respond_info(message)

    def _log_trace(self, message):
        message = "- - TRACE: %s" % message
        if self.mmu_logger and self.log_file_level > 2:
            self.mmu_logger.info(message)
        if self.log_level > 2:
            self.gcode.respond_info(message)

    def _log_stepper(self, message):
        message = "- - - STEPPER: %s" % message
        if self.mmu_logger and self.log_file_level > 3:
            self.mmu_logger.info(message)
        if self.log_level > 3:
            self.gcode.respond_info(message)

    # Fun visual display of MMU state
    def _display_visual_state(self, direction=None, silent=False):
        if direction is not None:
            self.filament_direction = direction
        if not silent and self.log_visual and not self.calibrating:
            visual_str = self._state_to_string()
            self._log_always(visual_str)

    def _state_to_string(self, direction=None):
        arrow = "<" if self.filament_direction == self.DIRECTION_UNLOAD else ">"
        space = "."
        home  = "|"
        gs = "(g)"
        es = "(e)"
        ts = "(t)"
        past  = lambda pos: arrow if self.filament_pos >= pos else space
        homed = lambda pos, sensor: (' ',arrow,sensor) if self.filament_pos > pos else (home,space,sensor) if self.filament_pos == pos else (' ',space,sensor)
        trig  = lambda name, sensor: re.sub(r'[a-zA-Z]', '*', name) if self._check_sensor(sensor) else name
    
        t_str   = ("[T%s] " % str(self.tool_selected)) if self.tool_selected >= 0 else "BYPASS " if self.tool_selected == self.TOOL_GATE_BYPASS else "[T?] "
        g_str   = "{}".format(past(self.FILAMENT_POS_UNLOADED))
        gs_str  = "{0}{2} {1}{1}".format(*homed(self.FILAMENT_POS_HOMED_GATE, trig(gs, self.ENDSTOP_GATE))) if self._has_sensor(self.ENDSTOP_GATE) else ""
        en_str  = " En {0}".format(past(self.FILAMENT_POS_IN_BOWDEN if self.gate_homing_endstop == self.ENDSTOP_GATE else self.FILAMENT_POS_START_BOWDEN)) if self._has_encoder() else ""
        bowden1 = "{0}{0}{0}{0}".format(past(self.FILAMENT_POS_IN_BOWDEN))
        bowden2 = "{0}{0}{0}{0}".format(past(self.FILAMENT_POS_END_BOWDEN))
        es_str  = "{0}{2} {1}{1}".format(*homed(self.FILAMENT_POS_HOMED_ENTRY, trig(es, self.ENDSTOP_EXTRUDER))) if self._has_sensor(self.ENDSTOP_EXTRUDER) else ""
        ex_str  = "{0}[{2} {1}{1}".format(*homed(self.FILAMENT_POS_HOMED_EXTRUDER, "Ex"))
        ts_str  = "{0}{2} {1}".format(*homed(self.FILAMENT_POS_HOMED_TS, trig(ts, self.ENDSTOP_TOOLHEAD))) if self._has_sensor(self.ENDSTOP_TOOLHEAD) else ""
        nz_str  = "{} Nz]".format(past(self.FILAMENT_POS_LOADED))
        summary = " LOADED" if self.filament_pos == self.FILAMENT_POS_LOADED else " UNLOADED" if self.filament_pos == self.FILAMENT_POS_UNLOADED else " UNKNOWN" if self.filament_pos == self.FILAMENT_POS_UNKNOWN else ""
        counter = " %.1fmm%s" % (self.mmu_toolhead.get_position()[1], " (e:%.1fmm)" % self._get_encoder_distance(dwell=None) if self._has_encoder() and self.encoder_move_validation else "")
    
        visual = "".join((t_str, g_str, gs_str, en_str, bowden1, bowden2, es_str, ex_str, ts_str, nz_str, summary, counter))
        return visual

    def _log_level_to_string(self, level):
        log = "OFF"
        if level > 3: log = "STEPPER"
        elif level > 2: log = "TRACE"
        elif level > 1: log = "DEBUG"
        elif level > 0: log = "INFO"
        elif level > -1: log = "ESSENTIAL MESSAGES"
        return log

### LOGGING AND STATISTICS FUNCTIONS GCODE FUNCTIONS

    cmd_MMU_STATS_help = "Dump and optionally reset the MMU statistics"
    def cmd_MMU_STATS(self, gcmd):
        self._log_to_file(gcmd.get_commandline())
        if self._check_is_disabled(): return
        reset = gcmd.get_int('RESET', 0, minval=0, maxval=1)
        total = gcmd.get_int('TOTAL', 0, minval=0, maxval=1)
        detail = gcmd.get_int('DETAIL', 0, minval=0, maxval=1)
        if reset:
            self._reset_statistics()
            self._persist_swap_statistics()
            self._persist_gate_statistics()
            self._dump_statistics(force_log=True, total=True)
        else:
            self._dump_statistics(force_log=True, total=total or detail, job=True, gate=True, detail=detail)

    cmd_MMU_STATUS_help = "Complete dump of current MMU state and important configuration"
    def cmd_MMU_STATUS(self, gcmd):
        self._log_to_file(gcmd.get_commandline())
        config = gcmd.get_int('SHOWCONFIG', 0, minval=0, maxval=1)
        detail = gcmd.get_int('DETAIL', 0, minval=0, maxval=1)
        on_off = lambda x: "ON" if x else "OFF"

        fversion = lambda f: "v{}.".format(int(f)) + '.'.join("{:0<2}".format(int(str(f).split('.')[1])))
        msg = "MMU: Happy Hare %s running %s v%s" % (fversion(self.config_version), self.mmu_vendor, self.mmu_version_string)
        msg += " with %d gates" % (self.mmu_num_gates)
        msg += " (%s)" % ("DISABLED" if not self.is_enabled else "PAUSED" if self._is_mmu_paused() else "OPERATIONAL")
        msg += "\nServo in %s position" % ("UP" if self.servo_state == self.SERVO_UP_STATE else \
                "DOWN" if self.servo_state == self.SERVO_DOWN_STATE else "MOVE" if self.servo_state == self.SERVO_MOVE_STATE else "unknown")
        if self._has_encoder():
            msg += ", Encoder reads %.1fmm" % self._get_encoder_distance()
        msg += "\nPrint state is %s" % self.print_state.upper()
        msg += ". Selector is %s" % ("HOMED" if self.is_homed else "NOT HOMED")
        msg += ". Tool %s selected " % self._selected_tool_string()
        msg += " on Gate %s" % self._selected_gate_string()
        msg += ". Toolhead position saved" if self.saved_toolhead_position else ""
        msg += "\nGear stepper is at %d%% and is %s to extruder" % (self.gear_percentage_run_current, "SYNCED" if self.mmu_toolhead.is_gear_synced_to_extruder() else "not synced")
        if self.mmu_toolhead.is_gear_synced_to_extruder():
            msg += "\nSync feedback indicates filament in bowden is: %s" % self._get_sync_feedback_string().upper()

        if config:
            msg += "\n\nLoad Sequence:"
            msg += "\n- Filament loads into gate by homing a maximum of %.1fmm ('gate_homing_max') to %s" % (self.gate_homing_max, self._gate_homing_string())
            msg += "\n- Bowden is loaded with a fast%s %.1fmm ('calibration_bowden_length') move" % (" CORRECTED" if self.bowden_apply_correction else "", self.calibrated_bowden_length)
            if self._must_home_to_extruder():
                if self.extruder_homing_endstop == self.ENDSTOP_EXTRUDER_COLLISION:
                    msg += ", then homes to extruder using COLLISION detection (at %d%% current)" % self.extruder_homing_current
                else:
                    if self.extruder_homing_endstop == self.ENDSTOP_EXTRUDER_NONE:
                        msg += ", no extruder homing is performed!"
                    else:
                        msg += ", then homes to extruder using ENDSTOP '%s'" % self.extruder_homing_endstop
                    if self.extruder_homing_endstop == self.ENDSTOP_EXTRUDER:
                        msg += " and then moves %.1fmm ('toolhead_entry_to_entruder') to extruder extrance" % self.toolhead_entry_to_extruder
            if self._has_sensor(self.ENDSTOP_TOOLHEAD):
                msg += "\n- Extruder (synced) loads by homing a maximum of %.1fmm ('toolhead_homing_max') to TOOLHEAD SENSOR before moving the last %.1fmm ('toolhead_sensor_to_nozzle - toolhead_ooze_reduction') to the nozzle" % (self.toolhead_homing_max, self.toolhead_sensor_to_nozzle - self.toolhead_ooze_reduction)
            else:
                msg += "\n- Extruder (synced) loads by moving %.1fmm ('toolhead_extruder_to_nozzle - toolhead_ooze_reduction') to the nozzle" % (self.toolhead_extruder_to_nozzle - self.toolhead_ooze_reduction)

            msg += "\n\nUnload Sequence:"
            msg += "\n- Tip is %s formed by %s" % (("sometimes", "SLICER") if not self.force_form_tip_standalone else ("always", ("'%s' macro" % self.form_tip_macro)))
            msg += " and tip forming extruder current is %d%%" % self.extruder_form_tip_current

            if self._has_sensor(self.ENDSTOP_EXTRUDER):
                msg += "\n- Extruder (synced) unloads by reverse homing a maximum of %.1fmm ('toolhead_entry_to_extruder + toolhead_extruder_to_nozzle + toolhead_unload_safety_margin') to EXTRUDER SENSOR" % (self.toolhead_entry_to_extruder + self.toolhead_extruder_to_nozzle + self.toolhead_unload_safety_margin)
            elif self._has_sensor(self.ENDSTOP_TOOLHEAD):
                msg += "\n- Extruder (optionally synced) unloads by reverse homing a maximum %.1fmm ('toolhead_sensor_to_nozzle + toolhead_unload_safety_margin') to TOOLHEAD SENSOR" % (self.toolhead_sensor_to_nozzle + self.toolhead_unload_safety_margin)
                msg += ", then unloads by moving %.1fmm ('toolhead_extruder_to_nozzle - toolhead_sensor_to_nozzle + toolhead_unload_safety_margin') to exit extruder" % (self.toolhead_extruder_to_nozzle - self.toolhead_sensor_to_nozzle + self.toolhead_unload_safety_margin)
            else:
                msg += "\n- Extruder (optionally synced) unloads by moving %.1fmm ('toolhead_extruder_to_nozzle + toolhead_unload_safety_margin') less reported park position to exit extruder" % (self.toolhead_extruder_to_nozzle + self.toolhead_unload_safety_margin)

            if self._has_encoder() and self.bowden_pre_unload_test and not self._has_sensor(self.ENDSTOP_EXTRUDER):
                msg += "\n- Bowden is unloaded with a short %.1fmm ('encoder_move_step_size') validation move before %.1fmm ('calibration_bowden_length - gate_unload_buffer - encoder_move_step_size') fast move" % (self.encoder_move_step_size, self.calibrated_bowden_length - self.gate_unload_buffer - self.encoder_move_step_size)
            else:
                msg += "\n- Bowden is unloaded with a fast %.1fmm ('calibration_bowden_length - gate_unload_buffer') move" % (self.calibrated_bowden_length - self.gate_unload_buffer)
            msg += "\n- Filament is stored by homing a maximum of %.1fmm ('gate_homing_max') to %s and parking %.1fmm ('gate_parking_distance') in the gate" % (self.gate_homing_max, self._gate_homing_string(), self.gate_parking_distance)

            if self.sync_form_tip or self.sync_to_extruder:
                msg += "\nGear and Extruder steppers are synchronized during: "
                msg += ("Print (at %d%% current)" % self.sync_gear_current) if self.sync_to_extruder else ""
                msg += " and tip forming" if self.sync_form_tip else ""

            msg += "\n\nSelector touch (stallguard) is %s - blocked gate recovery %s possible" % (("ENABLED", "is") if self.selector_touch else ("DISABLED", "is not"))
            p = self.persistence_level
            msg += "\nPersistence: %s state is persisted across restarts" % ("All" if p == 4 else "Gate status, TTG map & EndlessSpool groups" if p == 3 else "TTG map & EndlessSpool groups" if p == 2 else "EndlessSpool groups" if p == 1 else "No")
            if self._has_encoder():
                msg += "\nMMU has an encoder. Non essential move validation is %s" % ("ENABLED" if self._can_use_encoder() else "DISABLED")
                msg += "\nRunout/Clog detection is %s" % ("AUTOMATIC" if self.enable_clog_detection == self.encoder_sensor.RUNOUT_AUTOMATIC else "ENABLED" if self.enable_clog_detection == self.encoder_sensor.RUNOUT_STATIC else "DISABLED")
                msg += " (%.1fmm runout)" % self.encoder_sensor.get_clog_detection_length()
                msg += ", EndlessSpool is %s" % ("ENABLED" if self.enable_endless_spool else "DISABLED")
            else:
                msg += "\nMMU does not have an encoder - move validation or clog detection / endless spool is not possible"
            msg += "\nSpoolMan is %s. " % ("ENABLED" if self.enable_spoolman else "DISABLED")
            msg += "Sensors: "
            sensors = self._check_all_sensors()
            for name, state in sensors.items():
                msg += "%s (%s), " % (name.upper(), "Disabled" if state is None else ("Detected" if state == True else "Empty"))
            msg += "\nLogging: Console %d(%s)" % (self.log_level, self._log_level_to_string(self.log_level))

            msg += ", Logfile %d(%s)" % (self.log_file_level, self._log_level_to_string(self.log_file_level))
            msg += ", Visual %d(%s)" % (self.log_visual, on_off(self.log_visual))
            msg += ", Statistics %d(%s)" % (self.log_statistics, on_off(self.log_statistics))

        if not detail:
            msg += "\n\nFor details on TTG and EndlessSpool groups add 'DETAIL=1'"
            if not config:
                msg += ", for configuration add 'SHOWCONFIG=1'"

        msg += "\n\n%s" % self._ttg_map_to_string(summary=True)
        msg += "\n\n%s" % self._state_to_string()

        if detail:
            msg += "\n\n%s" % self._ttg_map_to_string(title="EndlessSpool Groups")
            msg += "\n\n%s" % self._gate_map_to_string()

        self._log_always(msg)

    cmd_MMU_SENSORS_help = "Query state of sensors fitted to mmu"
    def cmd_MMU_SENSORS(self, gcmd):
        self._log_to_file(gcmd.get_commandline())
        if self._check_is_disabled(): return
        eventtime = self.reactor.monotonic()
        if self.mmu_sensors:

            # Sync feedback sensors
            trg_string = lambda s : 'TRIGGERED' if s == 1 else 'open' if s == 0 else 'not available'
            for sensor in [self.SWITCH_SYNC_FEEDBACK_TENSION, self.SWITCH_SYNC_FEEDBACK_COMPRESSION]:
                state = self.mmu_sensors.get_status(eventtime)[sensor]
                if state != -1:
                    self._log_always("%s: %s" % (sensor, trg_string(state)))

            # Endstop sensors
            sensors = self._check_all_sensors()
            for name, state in sensors.items():
                if state is not None:
                    self._log_always("%s: %s" % (name, trg_string(state)))

            # Pre-gate sensors
            for gate in range(self.mmu_num_gates):
                name, state = "%s_%d" % (self.PRE_GATE_SENSOR_PREFIX, gate), self._check_pre_gate_sensor(gate)
                if state is not None:
                    self._log_always("%s: %s" % (name, trg_string(state)))
        else:
            self._log_always("No MMU sensors configured")


#############################
# SERVO AND MOTOR FUNCTIONS #
#############################

    def _servo_reset_state(self):
        self.servo_state = self.SERVO_UNKNOWN_STATE
        self.servo_angle = self.SERVO_UNKNOWN_STATE

    def _servo_set_angle(self, angle):
        self.servo.set_value(angle=angle, duration=self.servo_duration)
        self.servo_angle = angle
        self.servo_state = self.SERVO_UNKNOWN_STATE

    def _servo_save_pos(self, pos):
        if self.servo_angle != self.SERVO_UNKNOWN_STATE:
            self.servo_angles[pos] = self.servo_angle
            self.gcode.run_script_from_command("SAVE_VARIABLE VARIABLE=%s VALUE=\"%s\"" % (self.VARS_MMU_SERVO_ANGLES, self.servo_angles))
            self._log_info("Servo angle '%d' for position '%s' has been saved" % (self.servo_angle, pos))
        else:
            self._log_info("Servo angle unknown")

    def _servo_down(self, buzz_gear=True):
        if self.gate_selected == self.TOOL_GATE_BYPASS: return
        if self.servo_state == self.SERVO_DOWN_STATE: return
        self._log_debug("Setting servo to down (filament drive) position at angle: %d" % self.servo_angles['down'])
        self._movequeues_wait_moves()
        self.servo.set_value(angle=self.servo_angles['down'], duration=None if self.servo_active_down else self.servo_duration)
        if self.servo_angle != self.servo_angles['down'] and buzz_gear and self.servo_buzz_gear_on_down > 0:
            self.gear_buzz_accel = 1000
            for i in range(self.servo_buzz_gear_on_down):
                self._trace_filament_move(None, 0.8, speed=25, accel=self.gear_buzz_accel, encoder_dwell=None)
                self._trace_filament_move(None, -0.8, speed=25, accel=self.gear_buzz_accel, encoder_dwell=None)
            self._movequeues_dwell(max(self.servo_dwell, self.servo_duration, 0))
        self.servo_angle = self.servo_angles['down']
        self.servo_state = self.SERVO_DOWN_STATE

    def _servo_move(self): # Position servo for selector movement
        if self.servo_state == self.SERVO_MOVE_STATE: return
        self._log_debug("Setting servo to move (filament hold) position at angle: %d" % self.servo_angles['move'])
        if self.servo_angle != self.servo_angles['move']:
            self._movequeues_wait_moves()
            self.servo.set_value(angle=self.servo_angles['move'], duration=self.servo_duration)
            self._movequeues_dwell(max(self.servo_dwell, self.servo_duration, 0))
            self.servo_angle = self.servo_angles['move']
            self.servo_state = self.SERVO_MOVE_STATE

    def _servo_up(self, measure=False):
        if self.servo_state == self.SERVO_UP_STATE: return 0.
        self._log_debug("Setting servo to up (filament released) position at angle: %d" % self.servo_angles['up'])
        delta = 0.
        if self.servo_angle != self.servo_angles['up']:
            self._movequeues_wait_moves()
            if measure:
                initial_encoder_position = self._get_encoder_distance(dwell=None)
            self.servo.set_value(angle=self.servo_angles['up'], duration=self.servo_duration)
            self._movequeues_dwell(max(self.servo_dwell, self.servo_duration, 0))
            if measure:
                # Report on spring back in filament then revert counter
                delta = self._get_encoder_distance() - initial_encoder_position
                if delta > 0.:
                    self._log_debug("Spring in filament measured  %.1fmm - adjusting encoder" % delta)
                    self._set_encoder_distance(initial_encoder_position, dwell=None)
        self.servo_angle = self.servo_angles['up']
        self.servo_state = self.SERVO_UP_STATE
        return delta

    def _servo_auto(self):
        if not self.is_homed or self.tool_selected < 0 or self.gate_selected < 0:
            self._servo_move()
        else:
            self._servo_up()

    def _motors_off(self, motor="all"):
        stepper_enable = self.printer.lookup_object('stepper_enable')
        if motor in ["all", "gear"]:
            self._sync_gear_to_extruder(False)
            ge = stepper_enable.lookup_enable(self.gear_stepper.get_name())
            ge.motor_disable(self.mmu_toolhead.get_last_move_time())
        if motor in ["all", "selector"]:
            self._servo_move()
            self.is_homed = False
            self._set_gate_selected(self.TOOL_GATE_UNKNOWN)
            self._set_tool_selected(self.TOOL_GATE_UNKNOWN)
            se = stepper_enable.lookup_enable(self.selector_stepper.get_name())
            se.motor_disable(self.mmu_toolhead.get_last_move_time())

### SERVO AND MOTOR GCODE FUNCTIONS

    cmd_MMU_SERVO_help = "Move MMU servo to position specified position or angle"
    def cmd_MMU_SERVO(self, gcmd):
        self._log_to_file(gcmd.get_commandline())
        if self._check_is_disabled(): return
        save = gcmd.get_int('SAVE', 0)
        pos = gcmd.get('POS', "").lower()
        if pos == "up":
            if save:
                self._servo_save_pos(pos)
            else:
                self._servo_up()
        elif pos == "move":
            if save:
                self._servo_save_pos(pos)
            else:
                self._servo_move()
        elif pos == "down":
            if self._check_in_bypass(): return
            if save:
                self._servo_save_pos(pos)
            else:
                self._servo_down()
        elif save:
            self._log_error("Servo position not specified for save")
        elif pos == "":
            if self._check_in_bypass(): return
            angle = gcmd.get_int('ANGLE', None)
            if angle is not None:
                self._log_debug("Setting servo to angle: %d" % angle)
                self._servo_set_angle(angle)
            else:
                self._log_always("Current servo angle: %d, Positions: %s" % (self.servo_angle, self.servo_angles))
                self._log_info("Use POS= or ANGLE= to move position")
        else:
            self._log_error("Unknown servo position `%s`" % pos)

    cmd_MMU_MOTORS_OFF_help = "Turn off both MMU motors"
    def cmd_MMU_MOTORS_OFF(self, gcmd):
        self._log_to_file(gcmd.get_commandline())
        if self._check_is_disabled(): return
        self._motors_off()
        self._servo_move()
        self._servo_reset_state()

    cmd_MMU_TEST_BUZZ_MOTOR_help = "Simple buzz the selected motor (default gear) for setup testing"
    def cmd_MMU_TEST_BUZZ_MOTOR(self, gcmd):
        self._log_to_file(gcmd.get_commandline())
        if self._check_is_disabled(): return
        if self._check_in_bypass(): return
        motor = gcmd.get('MOTOR', "gear")
        if motor == "gear":
            found = self._buzz_gear_motor()
            self._log_info("Filament %s by gear motor buzz" % ("detected" if found else "not detected"))
        elif motor == "selector":
            pos = self.mmu_toolhead.get_position()[0]
            self._trace_selector_move(None, pos + 5, wait=False)
            self._trace_selector_move(None, pos - 5, wait=False)
        elif motor == "servo":
            self._movequeues_wait_moves()
            old_state = self.servo_state
            small=min(self.servo_angles['down'], self.servo_angles['up'])
            large=max(self.servo_angles['down'], self.servo_angles['up'])
            mid=(self.servo_angles['down'] + self.servo_angles['up'])/2
            self.servo.set_value(angle=mid, duration=self.servo_duration)
            self._movequeues_dwell(max(self.servo_duration, 0.5), mmu_toolhead=False)
            self.servo.set_value(angle=abs(mid+small)/2, duration=self.servo_duration)
            self._movequeues_dwell(max(self.servo_duration, 0.5), mmu_toolhead=False)
            self.servo.set_value(angle=abs(mid+large)/2, duration=self.servo_duration)
            self._movequeues_dwell(max(self.servo_duration, 0.5), mmu_toolhead=False)
            self._movequeues_wait_moves()
            if old_state == self.SERVO_DOWN_STATE:
                self._servo_down(buzz_gear=False)
            elif old_state == self.SERVO_MOVE_STATE:
                self._servo_move()
            else:
                self._servo_up()
        else:
            raise gcmd.error("Motor '%s' not known" % motor)

    cmd_MMU_SYNC_GEAR_MOTOR_help = "Sync the MMU gear motor to the extruder stepper"
    def cmd_MMU_SYNC_GEAR_MOTOR(self, gcmd):
        self._log_to_file(gcmd.get_commandline())
        if self._check_is_disabled(): return
        if self._check_in_bypass(): return
        servo = gcmd.get_int('SERVO', 1, minval=0, maxval=1)
        sync = gcmd.get_int('SYNC', 1, minval=0, maxval=1)
        force_in_print = bool(gcmd.get_int('FORCE_IN_PRINT', 0, minval=0, maxval=1)) # Mimick in-print current
        self._sync_gear_to_extruder(sync, servo=servo, current=self._is_in_print(force_in_print))


#########################
# CALIBRATION FUNCTIONS #
#########################

    def _set_calibrated_bowden_length(self, reference):
        self.variables[self.VARS_MMU_CALIB_BOWDEN_LENGTH] = reference
        self.calibrated_bowden_length = reference
        self.calibration_status |= self.CALIBRATED_BOWDEN

    def _calibrate_encoder(self, length, repeats, speed, min_speed, max_speed, accel, save=True):
        try:
            pos_values, neg_values = [], []
            self._log_always("Testing over %.1fmm" % length)
            speed_incr = (max_speed - min_speed) / repeats
            test_speed = min_speed
            for x in range(repeats):
                if speed_incr > 0.:
                    self._log_always("Test run #%d, Speed=%.1f mm/s" % (x, test_speed))

                # Move forward
                self._initialize_filament_position(dwell=True)    # Encoder 0000
                self._trace_filament_move(None, length, speed=test_speed, accel=accel, wait=True)
                counts = self._get_encoder_counts(dwell=True)
                pos_values.append(counts)
                self._log_always("+ counts =  %d" % counts)

                # Move backward
                self._initialize_filament_position(dwell=True)    # Encoder 0000
                self._trace_filament_move(None, -length, speed=test_speed, accel=accel, wait=True)
                counts = self._get_encoder_counts(dwell=True)
                neg_values.append(counts)
                self._log_always("- counts =  %d" % counts)

                if counts == 0: break
                test_speed += speed_incr

            self._log_always("Load direction: mean=%(mean).2f stdev=%(stdev).2f min=%(min)d max=%(max)d range=%(range)d" % self._sample_stats(pos_values))
            self._log_always("Unload direction: mean=%(mean).2f stdev=%(stdev).2f min=%(min)d max=%(max)d range=%(range)d" % self._sample_stats(neg_values))

            mean_pos = self._sample_stats(pos_values)['mean']
            mean_neg = self._sample_stats(neg_values)['mean']
            mean = (float(mean_pos) + float(mean_neg)) / 2

            if mean == 0:
                self._log_always("No counts measured. Ensure a tool was selected with servo down before running calibration and that your encoder is working properly")
                return

            resolution = length / mean
            old_result = mean * self.encoder_sensor.get_resolution()
            new_result = mean * resolution

            # Sanity check to ensure all teeth are reflecting / being counted. 20% tolerance
            if (abs(resolution - self.encoder_default_resolution) / self.encoder_default_resolution) > 0.2:
                self._log_always("Warning: Encoder is not detecting the expected number of counts. It is possible that reflections from some teeth are unreliable")

            msg = "Before calibration measured length = %.2fmm" % old_result
            msg += "\nResulting resolution of the encoder = %.6fmm" % resolution
            msg += "\nAfter calibration measured length = %.2fmm" % new_result
            self._log_always(msg)

            if save:
                self.encoder_sensor.set_resolution(resolution)
                self.gcode.run_script_from_command("SAVE_VARIABLE VARIABLE=%s VALUE=%.6f" % (self.VARS_MMU_ENCODER_RESOLUTION, resolution))
                self._log_always("Encoder calibration has been saved")
                self.calibration_status |= self.CALIBRATED_ENCODER

        except MmuError as ee:
            # Add some more context to the error and re-raise
            raise MmuError("Calibration of encoder failed. Aborting, because:\n%s" % str(ee))
        finally:
            if mean == 0:
                self._set_filament_pos_state(self.FILAMENT_POS_UNKNOWN)
            else:
                self._set_filament_pos_state(self.FILAMENT_POS_IN_BOWDEN)

    # Calibrated bowden length is always from chosen gate homing point to the entruder gears
    # It can be adjusted if sensor setup changes post calibration, must consider:
    #   gate_endstop_to_encoder    .. potential dead space from gate sensor to encoder
    #   toolhead_entry_to_extruder .. distance for extruder entry sensor to extruder gears
    def _calibrate_bowden_length_auto(self, approximate_length, extruder_homing_max, repeats, save=True):
        try:
            self._log_always("Calibrating bowden length on reference Gate 0 using %s as gate reference point" % self._gate_homing_string())
            self._select_tool(0)
            self._set_gate_ratio(1.)
            reference_sum = spring_max = 0.
            successes = 0

            # Can't allow "none" endstop during calibration
            endstop = self.extruder_homing_endstop
            self.extruder_homing_endstop = self.ENDSTOP_EXTRUDER_COLLISION if endstop == self.ENDSTOP_EXTRUDER_NONE else self.extruder_homing_endstop
            for i in range(repeats):
                self._initialize_filament_position(dwell=True) # Encoder 0000
                self._load_gate(allow_retry=False)
                self._load_bowden(approximate_length)
                self._log_info("Finding extruder gear position (try #%d of %d)..." % (i+1, repeats))
                self._home_to_extruder(extruder_homing_max)
                actual = self._get_filament_position()
                measured = self._get_encoder_distance(dwell=True) + self._get_encoder_dead_space()
                spring = self._servo_up(measure=True) if self._has_encoder() else 0.
                reference = actual - spring

                # When homing using collision, we expect the filament to spring back.
                if not (endstop == self.ENDSTOP_EXTRUDER_COLLISION and spring == 0.):
                    msg = "Pass #%d: Filament homed to extruder after %.1fmm movement" % (i+1, actual)
                    if self._has_encoder():
                        msg += "\n(encoder measured %.1fmm, filament sprung back %.1fmm)" % (measured, spring)
                    msg += "\n- Bowden calibration based on this pass is %.1f" % reference
                    self._log_always(msg)
                    reference_sum += reference
                    spring_max = max(spring, spring_max)
                    successes += 1
                else:
                    # No spring means we haven't reliably homed
                    self._log_always("Failed to detect a reliable home position on this attempt")

                self._initialize_filament_position(True) # Encoder 0000
                self._unload_bowden(reference)
                self._unload_gate()
                self._set_filament_pos_state(self.FILAMENT_POS_UNLOADED)

            if successes > 0:
                average_reference = reference_sum / successes
                detection_length = (average_reference * 2.) / 100. + spring_max # 2% of bowden length plus spring seems to be good starting point
                msg = "Recommended calibration bowden length is %.1fmm" % average_reference
                if self._has_encoder() and self.enable_clog_detection:
                    msg += ". Clog detection length: %.1fmm" % detection_length
                self._log_always(msg)

                if save:
                    self._set_calibrated_bowden_length(average_reference)
                    self.gcode.run_script_from_command("SAVE_VARIABLE VARIABLE=%s VALUE=\"'%s'\"" % (self.VARS_MMU_CALIB_BOWDEN_HOME, self.gate_homing_endstop))
                    self.gcode.run_script_from_command("SAVE_VARIABLE VARIABLE=%s VALUE=%.1f" % (self.VARS_MMU_CALIB_BOWDEN_LENGTH, average_reference))
                    self.gcode.run_script_from_command("SAVE_VARIABLE VARIABLE=%s%d VALUE=1.0" % (self.VARS_MMU_CALIB_PREFIX, 0))
                    self.gcode.run_script_from_command("SAVE_VARIABLE VARIABLE=%s VALUE=%.1f" % (self.VARS_MMU_CALIB_CLOG_LENGTH, detection_length))
                    if self._has_encoder():
                        self.encoder_sensor.set_clog_detection_length(detection_length)
                        self._log_always("Bowden calibration and clog detection length have been saved")
                    else:
                        self._log_always("Bowden calibration length has been saved")
            else:
                self._log_error("All %d attempts at homing failed. MMU needs some adjustments!" % repeats)
        except MmuError as ee:
            # Add some more context to the error and re-raise
            raise MmuError("Calibration of bowden length (on Gate 0) failed. Aborting, because:\n%s" % str(ee))
        finally:
            self.extruder_homing_endstop = endstop
            self._servo_auto()

    def _calibrate_bowden_length_manual(self, approx_bowden_length, save=True):
        if self.gate_selected != 0 and not self.virtual_selector:
            raise MmuError("Calibration of bowden length must be performed on gate 0")
        try:
            self._log_always("Calibrating bowden length (manual method) using %s as gate reference point" % self._gate_homing_string())
            self._set_filament_direction(self.DIRECTION_UNLOAD)
            self._servo_down()
            self._set_gate_ratio(1.)
            self._log_always("Finding gate position...")
            actual,homed,measured,_ = self._trace_filament_move("Reverse homing to gate sensor", -approx_bowden_length, motor="gear", homing_move=-1, endstop_name=self.ENDSTOP_GATE)
            if homed:
                actual = abs(actual)
                self._log_always("Recommended calibration bowden length is %.1fmm" % actual)
                if save:
                    self._set_calibrated_bowden_length(actual)
                    self.gcode.run_script_from_command("SAVE_VARIABLE VARIABLE=%s VALUE=%.1f" % (self.VARS_MMU_CALIB_BOWDEN_LENGTH, actual))
                    self._log_always("Bowden calibration length has been saved")
                self._unload_gate() # Use real method to park filament
            else:
                raise MmuError("Calibration of bowden length failed. Did not home to gate sensor after moving %.1fmm" % approx_bowden_length)
        finally:
            self._servo_auto()

    def _calibrate_gate(self, gate, length, repeats, save=True):
        try:
            pos_values, neg_values = [], []
            self._select_tool(gate)
            self._set_gate_ratio(1.)
            self._load_gate(allow_retry=False)
            self._log_always("%s Gate %d over %.1fmm..." % ("Calibrating" if (gate > 0 and save) else "Validating calibration of", gate, length))

            for x in range(repeats):
                self._initialize_filament_position(dwell=True)    # Encoder 0000
                _,_,measured,delta = self._trace_filament_move("Calibration load movement", length, encoder_dwell=True)
                pos_values.append(measured)
                self._log_always("+ measured =  %.1fmm (counts = %d)" % ((length - delta), self._get_encoder_counts(dwell=None)))
                self._initialize_filament_position(dwell=True)    # Encoder 0000
                _,_,measured,delta = self._trace_filament_move("Calibration unload movement", -length, encoder_dwell=True)
                neg_values.append(measured)
                self._log_always("- measured =  %.1fmm (counts = %d)" % ((length - delta), self._get_encoder_counts(dwell=None)))

            self._log_always("Load direction: mean=%(mean).1f stdev=%(stdev).2f min=%(min).1f max=%(max).1f range=%(range).1f" % self._sample_stats(pos_values))
            self._log_always("Unload direction: mean=%(mean).1f stdev=%(stdev).2f min=%(min).1f max=%(max).1f range=%(range).1f" % self._sample_stats(neg_values))

            mean_pos = self._sample_stats(pos_values)['mean']
            mean_neg = self._sample_stats(neg_values)['mean']
            mean = (float(mean_pos) + float(mean_neg)) / 2
            ratio = mean / length

            self._log_always("Calibration move of %d x %.1fmm, average encoder measurement: %.1fmm - Ratio is %.6f" % (repeats * 2, length, mean, ratio))
            self._log_always("(Gate %d rotation_distance: %.6f vs Gate 0: %.6f)" % (gate, ratio * self.ref_gear_rotation_distance, self.ref_gear_rotation_distance))
            if not gate == 0: # Gate 0 is not calibrated, it is the reference
                if ratio > 0.8 and ratio < 1.2:
                    if save:
                        self.variables["%s%d" % (self.VARS_MMU_CALIB_PREFIX, gate)] = ratio
                        self.gcode.run_script_from_command("SAVE_VARIABLE VARIABLE=%s%d VALUE=%.6f" % (self.VARS_MMU_CALIB_PREFIX, gate, ratio))
                        self._log_always("Calibration for Gate %d has been saved" % gate)
                        self.calibration_status |= self.CALIBRATED_GATES
                else:
                    self._log_always("Calibration ratio ignored because it is not considered valid (0.8 < ratio < 1.2)")
            self._unload_gate()
            self._set_filament_pos_state(self.FILAMENT_POS_UNLOADED)
        except MmuError as ee:
            # Add some more context to the error and re-raise
            raise MmuError("Calibration for Gate %d failed. Aborting, because: %s" % (gate, str(ee)))
        finally:
            self._servo_auto()

    def _get_max_selector_movement(self, gate=-1):
        n = gate if gate >= 0 else self.mmu_num_gates - 1

        if self.mmu_vendor.lower() == self.VENDOR_ERCF.lower():
            # ERCF Designs
            if self.mmu_version >= 2.0 or "t" in self.mmu_version_string:
                max_movement = self.cad_gate0_pos + (n * self.cad_gate_width)
            else:
                max_movement = self.cad_gate0_pos + (n * self.cad_gate_width) + (n//3) * self.cad_block_width

        else:
            # Everything else
            max_movement = self.cad_gate0_pos + (n * self.cad_gate_width)

        max_movement += self.cad_last_gate_offset if gate in [self.TOOL_GATE_UNKNOWN] else 0.
        max_movement += self.cad_selector_tolerance
        return max_movement

    def _calibrate_selector(self, gate, save=True):
        gate_str = lambda gate : ("Gate %d" % gate) if gate >= 0 else "bypass"
        try:
            self._initialize_state()
            self.calibrating = True
            self._servo_move()
            max_movement = self._get_max_selector_movement(gate)
            self._log_always("Measuring the selector position for %s" % gate_str(gate))
            traveled, found_home = self._measure_to_home()

            # Test we actually homed
            if not found_home:
                self._log_error("Selector didn't find home position")
                return

            # Warn and don't save if the measurement is unexpected
            if traveled > max_movement:
                self._log_always("Selector move measured %.1fmm. More than the anticipated maximum of %.1fmm. Save disabled" % (traveled, max_movement))
                save = 0
            else:
                self._log_always("Selector move measured %.1fmm" % traveled)

            if save:
                if gate >= 0:
                    self.selector_offsets[gate] = round(traveled, 1)
                    self.gcode.run_script_from_command("SAVE_VARIABLE VARIABLE=%s VALUE=\"%s\"" % (self.VARS_MMU_SELECTOR_OFFSETS, self.selector_offsets))
                    self.calibration_status |= self.CALIBRATED_SELECTOR
                else:
                    self.bypass_offset = round(traveled, 1)
                    self.gcode.run_script_from_command("SAVE_VARIABLE VARIABLE=%s VALUE=\"%s\"" % (self.VARS_MMU_SELECTOR_BYPASS, self.bypass_offset))
                self._log_always("Selector offset (%.1fmm) for %s has been saved" % (traveled, gate_str(gate)))
        except MmuError as ee:
            self._mmu_pause(str(ee))
        finally:
            self.calibrating = False
            self._motors_off()

    def _calibrate_selector_auto(self, save=True, v1_bypass_block=-1):
        # Strategy is to find the two end gates, infer and set number of gates and distribute selector positions
        # Assumption: the user has manually positioned the selector aligned with gate 0 before calling
        try:
            self._log_always("Auto calibrating the selector. Excuse the whizz, bang, buzz, clicks...")
            self._initialize_state()
            self.calibrating = True
            self._servo_move()

            # Step 1 - position of gate 0
            self._log_always("Measuring the selector position for gate 0...")
            traveled, found_home = self._measure_to_home()
            if not found_home or traveled > self.cad_gate0_pos + self.cad_selector_tolerance:
                self._log_error("Selector didn't find home position or distance moved (%.1fmm) was larger than expected.\nAre you sure you aligned selector with gate 0 and removed filament?" % traveled)
                return
            gate0_pos = traveled

            # Step 2 - end of selector
            max_movement = self._get_max_selector_movement()
            self._log_always("Searching for end of selector... (up to %.1fmm)" % max_movement)
            self._trace_selector_move("Moving off endstop", self.cad_gate0_pos)
            if self.selector_touch:
                halt_pos, found_home = self._trace_selector_move("Detecting end of selector movement",
			max_movement, speed=self.selector_touch_speed, homing_move=1, endstop_name=self.ENDSTOP_SELECTOR_TOUCH)
            else:
                # This might not sound good!
                self._trace_selector_move("Forceably detecting end of selector movement", max_movement, speed=self.selector_homing_speed)
                found_home = True
            if not found_home:
                msg = "Didn't detect the end of the selector"
                if self.cad_last_gate_offset > 0:
                    self._log_error(msg)
                    return
                else:
                    self._log_always(msg)

            # Step 3a - selector length
            self._log_always("Measuring the full selector length...")
            traveled, found_home = self._measure_to_home()
            if not found_home:
                self._log_error("Selector didn't find home position after full length move")
                return
            self._log_always("Maximum selector movement is %.1fmm" % traveled)

            # Step 3b - bypass and last gate position (measured back from limit of travel)
            if self.cad_bypass_offset > 0:
                bypass_pos = traveled - self.cad_bypass_offset
            else:
                bypass_pos = 0.
            if self.cad_last_gate_offset > 0:
                # This allows the error to be averaged
                last_gate_pos = traveled - self.cad_last_gate_offset
            else:
                # This simply assumes theoretical distance
                last_gate_pos = gate0_pos + (self.mmu_num_gates - 1) * self.cad_gate_width

            # Step 4 - the calcs
            length = last_gate_pos - gate0_pos
            self._log_debug("Results: gate0_pos=%.1f, last_gate_pos=%.1f, length=%.1f" % (gate0_pos, last_gate_pos, length))
            selector_offsets = []

            if self.mmu_vendor.lower() == self.VENDOR_ERCF.lower() and self.mmu_version == 1.1:
                # ERCF v1.1 special case
                num_gates = int(round(length / (self.cad_gate_width + self.cad_block_width / 3))) + 1
                num_blocks = (num_gates - 1) // 3
                bypass_offset = 0.
                if v1_bypass_block >= 0:
                    adj_gate_width = (length - (num_blocks - 1) * self.cad_block_width - self.cad_bypass_block_width) / (num_gates - 1)
                else:
                    adj_gate_width = (length - num_blocks * self.cad_block_width) / (num_gates - 1)
                self._log_debug("Adjusted gate width: %.1f" % adj_gate_width)
                for i in range(num_gates):
                    bypass_adj = (self.cad_bypass_block_width - self.cad_block_width) if (i // 3) >= v1_bypass_block else 0.
                    selector_offsets.append(round(gate0_pos + (i * adj_gate_width) + (i // 3) * self.cad_block_width + bypass_adj, 1))
                    if ((i + 1) / 3) == v1_bypass_block:
                        bypass_offset = selector_offsets[i] + self.cad_bypass_block_delta

            else:
                # Generic Type-A MMU case
                num_gates = int(round(length / self.cad_gate_width)) + 1
                adj_gate_width = length / (num_gates - 1)
                self._log_debug("Adjusted gate width: %.1f" % adj_gate_width)
                for i in range(num_gates):
                    selector_offsets.append(round(gate0_pos + (i * adj_gate_width), 1))
                bypass_offset = bypass_pos

            if num_gates != self.mmu_num_gates:
                self._log_error("You configued your MMU for %d gates but I counted %d! Please update `mmu_num_gates`" % (self.mmu_num_gates, num_gates))
                return

            self._log_always("Offsets: %s%s" % (selector_offsets, (" (bypass: %.1f)" % bypass_offset) if bypass_offset > 0 else " (no bypass fitted)"))
            if save:
                self.selector_offsets = selector_offsets
                self.bypass_offset = bypass_offset
                self.gcode.run_script_from_command("SAVE_VARIABLE VARIABLE=%s VALUE=\"%s\"" % (self.VARS_MMU_SELECTOR_OFFSETS, self.selector_offsets))
                self.gcode.run_script_from_command("SAVE_VARIABLE VARIABLE=%s VALUE=\"%s\"" % (self.VARS_MMU_SELECTOR_BYPASS, self.bypass_offset))
                self._log_always("Selector calibration has been saved")
                self.calibration_status |= self.CALIBRATED_SELECTOR

            self._home(0, force_unload=0)
        except MmuError as ee:
            self._mmu_pause(str(ee))
            self._motors_off()
        finally:
            self.calibrating = False

    def _sample_stats(self, values):
        mean = stdev = vmin = vmax = 0.
        if values:
            mean = sum(values) / len(values)
            diff2 = [( v - mean )**2 for v in values]
            stdev = math.sqrt( sum(diff2) / max((len(values) - 1), 1))
            vmin = min(values)
            vmax = max(values)
        return {'mean': mean, 'stdev': stdev, 'min': vmin, 'max': vmax, 'range': vmax - vmin}


### CALIBRATION GCODE COMMANDS

    cmd_MMU_CALIBRATE_GEAR_help = "Calibration routine for gear stepper rotational distance"
    def cmd_MMU_CALIBRATE_GEAR(self, gcmd):
        self._log_to_file(gcmd.get_commandline())
        if self._check_is_disabled(): return
        length = gcmd.get_float('LENGTH', 100., above=50.)
        measured = gcmd.get_float('MEASURED', above=0.)
        save = gcmd.get_int('SAVE', 1, minval=0, maxval=1)

        new_rotation_distance = self.ref_gear_rotation_distance * measured / length

        self._log_always("Gear stepper `rotation_distance` calculated to be %.6f" % new_rotation_distance)
        if save:
            self.gear_stepper.set_rotation_distance(new_rotation_distance)
            self.ref_gear_rotation_distance = new_rotation_distance
            self.gcode.run_script_from_command("SAVE_VARIABLE VARIABLE=%s VALUE=%.6f" % (self.VARS_MMU_GEAR_ROTATION_DISTANCE, new_rotation_distance))
            self._log_always("Gear calibration has been saved")
            self.calibration_status |= self.CALIBRATED_GEAR

    # Start: Assumes filament is loaded through encoder
    # End: Does not eject filament at end (filament same as start)
    cmd_MMU_CALIBRATE_ENCODER_help = "Calibration routine for the MMU encoder"
    def cmd_MMU_CALIBRATE_ENCODER(self, gcmd):
        self._log_to_file(gcmd.get_commandline())
        if self._check_is_disabled(): return
        if self._check_has_encoder(): return
        if self._check_in_bypass(): return
        if self._check_is_calibrated(self.CALIBRATED_GEAR): return

        length = gcmd.get_float('LENGTH', 400., above=0.)
        repeats = gcmd.get_int('REPEATS', 3, minval=1, maxval=10)
        speed = gcmd.get_float('SPEED', self.gear_from_buffer_speed, minval=10.)
        accel = gcmd.get_float('ACCEL', self.gear_from_buffer_accel, minval=10.)
        min_speed = gcmd.get_float('MINSPEED', speed, above=0.)
        max_speed = gcmd.get_float('MAXSPEED', speed, above=0.)
        save = gcmd.get_int('SAVE', 1, minval=0, maxval=1)
        try:
            self._servo_down()
            self.calibrating = True
            with self._require_encoder():
                self._calibrate_encoder(length, repeats, speed, min_speed, max_speed, accel, save)
        except MmuError as ee:
            self._mmu_pause(str(ee))
        finally:
            self.calibrating = False

    cmd_MMU_CALIBRATE_SELECTOR_help = "Calibration of the selector positions or postion of specified gate"
    def cmd_MMU_CALIBRATE_SELECTOR(self, gcmd):
        self._log_to_file(gcmd.get_commandline())
        if self._check_is_disabled(): return

        save = gcmd.get_int('SAVE', 1, minval=0, maxval=1)
        gate = gcmd.get_int('GATE', -1, minval=0, maxval=self.mmu_num_gates - 1)
        if gate == -1 and gcmd.get_int('BYPASS', -1, minval=0, maxval=1) == 1:
            gate = self.TOOL_GATE_BYPASS

        if gate != -1:
            self._calibrate_selector(gate, save=save)
        else:
            self._calibrate_selector_auto(save=save, v1_bypass_block=gcmd.get_int('BYPASS_BLOCK', -1, minval=1, maxval=3))

    # Start: Will home selector, select gate 0
    # End: Filament will unload
    cmd_MMU_CALIBRATE_BOWDEN_help = "Calibration of reference bowden length for gate 0"
    def cmd_MMU_CALIBRATE_BOWDEN(self, gcmd):
        self._log_to_file(gcmd.get_commandline())
        if self._check_is_disabled(): return
        if self._check_not_homed(): return
        if self._check_in_bypass(): return

        manual = bool(gcmd.get_int('MANUAL', 0, minval=0, maxval=1))
        if not self._has_encoder() and not manual:
            self._log_always("No encoder available. Use manual calibration method:\nWith gate 0 selected, manually load filament all the way to the extruder gear\nThen run `MMU_CALIBRATE_BOWDEN MANUAL=1 BOWDEN_LENGTH=xxx`\nWhere BOWDEN_LENGTH is greater than your real length")
            return
        if manual:
            if self._check_is_calibrated(self.CALIBRATED_GEAR|self.CALIBRATED_SELECTOR): return
        else:
            if self._check_is_calibrated(self.CALIBRATED_GEAR|self.CALIBRATED_ENCODER|self.CALIBRATED_SELECTOR): return

        approx_bowden_length = gcmd.get_float('BOWDEN_LENGTH', above=0.)
        repeats = gcmd.get_int('REPEATS', 3, minval=1, maxval=10)
        extruder_homing_max = gcmd.get_float('HOMING_MAX', 150, above=0.)
        save = gcmd.get_int('SAVE', 1, minval=0, maxval=1)

        try:
            self.calibrating = True
            if manual:
                self._calibrate_bowden_length_manual(approx_bowden_length, save)
            else:
                # Automatic method with encoder
                self._reset_ttg_mapping() # To force tool = gate
                self._unload_tool()
                with self._require_encoder():
                    self._calibrate_bowden_length_auto(approx_bowden_length, extruder_homing_max, repeats, save)
        except MmuError as ee:
            self._mmu_pause(str(ee))
        finally:
            self.calibrating = False

    # Start: Will home selector, select gate 0 or required gate
    # End: Filament will unload
    cmd_MMU_CALIBRATE_GATES_help = "Optional calibration of individual MMU gate"
    def cmd_MMU_CALIBRATE_GATES(self, gcmd):
        self._log_to_file(gcmd.get_commandline())
        if self._check_is_disabled(): return
        if self._check_not_homed(): return
        if self._check_in_bypass(): return
        if self._check_is_calibrated(self.CALIBRATED_GEAR|self.CALIBRATED_ENCODER|self.CALIBRATED_SELECTOR|self.CALIBRATED_BOWDEN): return
        length = gcmd.get_float('LENGTH', 400., above=0.)
        repeats = gcmd.get_int('REPEATS', 3, minval=1, maxval=10)
        auto = gcmd.get_int('ALL', 0, minval=0, maxval=1)
        gate = gcmd.get_int('GATE', -1, minval=0, maxval=self.mmu_num_gates - 1)
        save = gcmd.get_int('SAVE', 1, minval=0, maxval=1)
        if gate == -1 and not auto:
            raise gcmd.error("Must specify 'GATE=' or 'ALL=1' for all gates")
        try:
            self._reset_ttg_mapping() # To force tool = gate
            self._unload_tool()
            self.calibrating = True
            with self._require_encoder():
                if gate == -1:
                    self._log_always("Start the complete calibration of ancillary gates...")
                    for gate in range(self.mmu_num_gates - 1):
                        self._calibrate_gate(gate + 1, length, repeats, save=save)
                    self._log_always("Phew! End of auto gate calibration")
                else:
                    self._calibrate_gate(gate, length, repeats, save=(save and gate != 0))
        except MmuError as ee:
            self._mmu_pause(str(ee))
        finally:
            self.calibrating = False


#######################
# MMU STATE FUNCTIONS #
#######################

    def _setup_heater_off_reactor(self):
        self.heater_off_handler = self.reactor.register_timer(self._handle_pause_timeout, self.reactor.NEVER)

    def _handle_pause_timeout(self, eventtime):
        self._log_info("Disabled extruder heater")
        self.gcode.run_script_from_command("M104 S0")
        return self.reactor.NEVER

    def _handle_idle_timeout_printing(self, eventtime):
        self._handle_idle_timeout_event(eventtime, "printing")

    def _handle_idle_timeout_ready(self, eventtime):
        self._handle_idle_timeout_event(eventtime, "ready")

    def _handle_idle_timeout_idle(self, eventtime):
        self._handle_idle_timeout_event(eventtime, "idle")

    def _setup_sync_feedback(self):
        self.sync_feedback_timer = self.reactor.register_timer(self._update_sync_feedback)

    # Gear/Extruder sync feedback state should be -1 (expanded) and 1 (compressed)
    # or can be a proportional float value between -1.0 and 1.0
    def _handle_sync_feedback(self, eventtime, state):
        self._log_trace("Got sync force feedback update: eventtime=%s, state=%s" % (eventtime, state))
        if abs(state) <= 1:
            self.sync_feedback_last_state = float(state)
            if self.sync_feedback_enable and self.sync_feedback_operational:
                self._update_sync_multiplier()

    def _enable_sync_feedback(self):
        if self.sync_feedback_operational: return
        self.sync_feedback_operational = True
        self.reactor.update_timer(self.sync_feedback_timer, self.reactor.NOW)
        self._update_sync_multiplier()
        
    def _disable_sync_feedback(self):
        if not self.sync_feedback_operational: return
        self.reactor.update_timer(self.sync_feedback_timer, self.reactor.NEVER)
        self.sync_feedback_operational = False
        self.sync_feedback_last_direction = 0
        self._log_trace("Reset sync multiplier")
        self._set_gate_ratio(self._get_gate_ratio(self.gate_selected))

    def _update_sync_feedback(self, eventtime):
        estimated_print_time = self.printer.lookup_object('mcu').estimated_print_time(eventtime)
        extruder = self.toolhead.get_extruder()
        pos = extruder.find_past_position(estimated_print_time)
        past_pos = extruder.find_past_position(max(0., estimated_print_time - self.SYNC_POSITION_TIMERANGE))
        if abs(pos - past_pos) >= self.SYNC_POSITION_MIN_DELTA:
            prev_direction = self.sync_feedback_last_direction
            self.sync_feedback_last_direction = self.DIRECTION_LOAD if pos > past_pos else self.DIRECTION_UNLOAD if pos < past_pos else 0
            if self.sync_feedback_last_direction != prev_direction:
                d = self.sync_feedback_last_direction
                self._log_trace("New sync direction: %s" % ('extrude' if d == self.DIRECTION_LOAD else 'retract' if d == self.DIRECTION_UNLOAD else 'static'))
                self._update_sync_multiplier()
        return eventtime + self.SYNC_FEEDBACK_INTERVAL

    def _update_sync_multiplier(self):
        if not self.sync_feedback_enable: return
        if self.sync_feedback_last_direction == 0:
            multiplier = 1.
        else:
            go_slower = lambda s, d: abs(s - d) < abs(s + d)
            if go_slower(self.sync_feedback_last_state, self.sync_feedback_last_direction):
                # Expanded when extruding or compressed when retracting, so decrease the rotation distance of gear stepper to speed it up
                multiplier = 1. - (abs(1. - self.sync_multiplier_low) * abs(self.sync_feedback_last_state))
            else:
                # Compressed when extruding or expanded when retracting, so increase the rotation distance of gear stepper to slow it down
                multiplier = 1. + (abs(1. - self.sync_multiplier_high) * abs(self.sync_feedback_last_state))
        self._log_trace("Updated sync multiplier: %.4f" % multiplier)
        self._set_gate_ratio(self._get_gate_ratio(self.gate_selected) / multiplier)

    def _is_printer_printing(self):
        return self.print_stats.state == "printing"

    def _is_printer_paused(self):
        return self.pause_resume.is_paused

    def _is_printing(self, force_in_print=False): # Actively printing and not paused
        return self.print_state in ["started", "printing"] or force_in_print or self.test_force_in_print

    def _is_in_print(self, force_in_print=False): # Printing or paused
        return self.print_state in ["printing", "pause_locked", "paused"] or force_in_print or self.test_force_in_print

    def _is_mmu_paused(self): # The MMU is paused
        return self.print_state in ["pause_locked", "paused"]

    def _is_mmu_pause_locked(self): # The MMU is paused (and locked)
        return self.print_state in ["pause_locked"]

    def _is_in_endstate(self):
        return self.print_state in ["complete", "cancelled", "error", "ready", "standby", "initialized"]

    def _is_in_standby(self):
        return self.print_state in ["standby"]

    def _wakeup(self):
        if self._is_in_standby():
            self._set_print_state("idle")

    # Track print events simply to ease internal print state transitions. Specificly we want to detect
    # the start and end of a print and falling back into 'standby' state on idle
    #
    # Klipper reference sources for state:
    # print_stats: {'filename': '', 'total_duration': 0.0, 'print_duration': 0.0,
    #               'filament_used': 0.0, 'state': standby|printing|paused|complete|cancelled|error,
    #               'message': '', 'info': {'total_layer': None, 'current_layer': None}}
    # idle_status: {'state': Idle|Ready|Printing, `printing_time`: 0.0}
    # pause_resume: {'is_paused': True|False}
    #
    def _handle_idle_timeout_event(self, eventtime, event_type):
        if not self.is_enabled: return
        self._log_trace("Processing idle_timeout '%s' event" % event_type)

        if self.print_stats and self.print_start_detection:
            new_ps = self.print_stats.get_status(eventtime)
            if self.last_print_stats is None:
                self.last_print_stats = dict(new_ps)
                self.last_print_stats['state'] = 'initialized'
            prev_ps = self.last_print_stats
            old_state = prev_ps['state']
            new_state = new_ps['state']
            if new_state is not old_state:
                if new_state == "printing" and event_type == "printing":
                    # Figure out the difference between initial job start and resume
                    if prev_ps['state'] == "paused" and prev_ps['filename'] == new_ps['filename'] and prev_ps['total_duration'] < new_ps['total_duration']:
                        # This is a 'resumed' state so ignore
                        self._log_trace("Automaticaly detected RESUME (ignored), print_stats=%s, current mmu print_state=%s" % (new_state, self.print_state))
                    else:
                        # This is a 'started' state
                        self._log_trace("Automaticaly detected JOB START, print_status:print_stats=%s, current mmu print_state=%s" % (new_state, self.print_state))
                        if self.print_state not in ["started", "printing"]:
                            self._on_print_start(pre_start_only=True)
                            self.reactor.register_callback(self._print_start_event_handler)
                elif new_state in ["complete", "error"] and event_type == "ready":
                    self._log_trace("Automatically detected JOB %s, print_stats=%s, current mmu print_state=%s" % (new_state.upper(), new_state, self.print_state))
                    if new_state == "error":
                        self.reactor.register_callback(self._print_error_event_handler)
                    else:
                        self.reactor.register_callback(self._print_complete_event_handler)
                self.last_print_stats = dict(new_ps)

        # Capture transition to standby
        if event_type == "idle" and self.print_state != "standby":
<<<<<<< HEAD
            self._on_print_end("standby")
=======
            self.reactor.register_callback(self._print_standby_event_handler)
>>>>>>> 5518b60d

    def _exec_gcode(self, command):
        try:
            self.gcode.run_script(command)
        except Exception:
            logging.exception("Error running job state initializer/finalizer or bootup tasks")

    def _print_start_event_handler(self, eventtime):
        self._log_trace("_print_start_event_handler()")
        self._exec_gcode("_MMU_PRINT_START")

    def _print_complete_event_handler(self, eventtime):
        self._log_trace("_print_complete_event_handler()")
        self._exec_gcode("_MMU_PRINT_END STATE=complete")

    def _print_error_event_handler(self, eventtime):
        self._log_trace("_print_error_event_handler()")
        self._exec_gcode("_MMU_PRINT_END STATE=error")

    def _print_standby_event_handler(self, eventtime):
        self._log_trace("_print_standby_event_handler()")
        self._exec_gcode("_MMU_PRINT_END STATE=standby")

    # MMU job state machine: initialized|ready|started|printing|complete|cancelled|error|pause_locked|paused|standby
    def _set_print_state(self, print_state, call_macro=True):
        if print_state != self.print_state:
            idle_timeout = self.printer.lookup_object("idle_timeout").idle_timeout
            self._log_debug("Job State: %s -> %s (MMU State: Encoder: %s, Synced: %s, Paused temp: %s, Resume to state: %s, Position saved: %s, z_height saved: %.2fmm, pause_resume: %s, Idle timeout: %.2fs)"
                    % (self.print_state.upper(), print_state.upper(), self._get_encoder_state(), self.mmu_toolhead.is_gear_synced_to_extruder(), self.paused_extruder_temp,
                        self.resume_to_state, self.saved_toolhead_position, self.saved_toolhead_height, self._is_printer_paused(), idle_timeout))
            if call_macro:
                if self.printer.lookup_object("gcode_macro %s" % self.print_state_changed_macro, None) is not None:
                    self._wrap_gcode_command("%s STATE='%s' OLD_STATE='%s'" % (self.print_state_changed_macro, print_state, self.print_state))
            self.print_state = print_state

    # If this is called automatically when printing starts. The pre_start_only operations are performed on an idle_timeout
    # event so cannot block.  The remainder of moves will be called from the queue but they will be called early so
    # don't do anything that requires operating toolhead kinematics (we might not even be homed yet)
    def _on_print_start(self, pre_start_only=False):
        if self.print_state not in ["started", "printing"]:
            self._log_trace("_on_print_start(->started)")
            self._clear_saved_toolhead_position()
            self.paused_extruder_temp = None
            self._reset_job_statistics() # Reset job stats but leave persisted totals alone
            self.reactor.update_timer(self.heater_off_handler, self.reactor.NEVER) # Don't automatically turn off extruder heaters
            self.is_handling_runout = False
            self._clear_slicer_tool_map()
            self._enable_runout() # Enable runout/clog detection while printing
            self._initialize_filament_position(dwell=None) # Encoder 0000
            self._set_print_state("started", call_macro=False)

        if not pre_start_only and self.print_state not in ["printing"]:
            self._log_trace("_on_print_start(->printing)")
            self._sync_gear_to_extruder(self.sync_to_extruder, servo=True, current=True)
            msg = "Happy Hare initialized ready for print"
            if self.filament_pos == self.FILAMENT_POS_LOADED:
                msg += " (initial tool T%s loaded)" % self.tool_selected
            else:
                msg += " (no filament preloaded)"
            if self.ttg_map != self.default_ttg_map:
                msg += "\nWarning: Non default TTG map in effect"
            self._log_info(msg)
            self._set_print_state("printing")

    # Force state transistion to printing for any early moves
    def _fix_started_state(self):
        if self._is_printer_printing() and not self._is_in_print():
            self._wrap_gcode_command("_MMU_PRINT_START")

    def _mmu_pause(self, reason, force_in_print=False):
        self._fix_started_state() # Get out of 'started' state before transistion to pause

        run_pause_macro = recover_pos = send_event = False
        if self._is_in_print(force_in_print):
            if not self._is_mmu_paused():
                self.resume_to_state = "printing" if self._is_in_print() else "ready"
                self.reason_for_pause = reason
                self._display_mmu_error()
                self.paused_extruder_temp = self.printer.lookup_object(self.extruder_name).heater.target_temp
                self._log_trace("Saved desired extruder temperature: %.1f\u00B0C" % self.paused_extruder_temp)
                self._track_pause_start()
                self._log_trace("Extruder heater will be disabled in %s" % self._seconds_to_string(self.disable_heater))
                self.reactor.update_timer(self.heater_off_handler, self.reactor.monotonic() + self.disable_heater) # Set extruder off timer
                self.gcode.run_script_from_command("SET_IDLE_TIMEOUT TIMEOUT=%d" % self.timeout_pause) # Set alternative pause idle_timeout
                self._disable_runout() # Disable runout/clog detection while in pause state
                self._save_toolhead_position_and_lift("mmu_pause", z_hop_height=self.z_hop_height_error, force_in_print=force_in_print)
                run_pause_macro = not self._is_printer_paused()
                self._set_print_state("pause_locked")
                send_event = True
                recover_pos = self.filament_recovery_on_pause
            else:
                self._log_error("MMU issue detected whilst printer is paused\nReason: %s" % reason)
                recover_pos = self.filament_recovery_on_pause
        else:
            self._log_error("MMU issue detected whilst out of a print\nReason: %s" % reason)

        # Be deliberate about order of these tasks
        if run_pause_macro:
            self._wrap_gcode_command(self.pause_macro)

        if recover_pos:
            self._recover_filament_pos(strict=False, message=True)

        self._sync_gear_to_extruder(False, servo=True)

        if send_event:
            self.printer.send_event("mmu:mmu_paused") # Notify MMU paused event

    # Displays MMU error/pause as pop-up dialog and/or via console
    def _display_mmu_error(self):
        msg= "Print%s paused" % (" was already" if self._is_printer_paused() else " will be")
        dialog_macro = self.printer.lookup_object('gcode_macro %s' % self.error_dialog_macro, None)
        if self.show_error_dialog and dialog_macro is not None:
            # Klipper doesn't handle string quoting so strip problematic characters
            reason = self.reason_for_pause.replace("\n", ". ")
            for c in "#;'":
                reason = reason.replace(c, "")
            self._wrap_gcode_command('%s MSG="%s" REASON="%s"' % (self.error_dialog_macro, msg, reason))
        self._log_error("MMU issue detected. %s\nReason: %s" % (msg, self.reason_for_pause))
        self._log_always("After fixing, call RESUME to continue printing (MMU_UNLOCK to restore temperature)")

    def _clear_mmu_error_dialog(self):
        dialog_macro = self.printer.lookup_object('gcode_macro %s' % self.error_dialog_macro, None)
        if self.show_error_dialog and dialog_macro is not None:
            self._wrap_gcode_command('RESPOND TYPE=command MSG="action:prompt_end"')

    def _mmu_unlock(self):
        if self._is_mmu_paused():
            self.gcode.run_script_from_command("SET_IDLE_TIMEOUT TIMEOUT=%d" % self.default_idle_timeout)
            self.reactor.update_timer(self.heater_off_handler, self.reactor.NEVER)

            # Important to wait for stable temperature to resume exactly how we paused
            if self.paused_extruder_temp:
                self._log_info("Enabled extruder heater")
            self._ensure_safe_extruder_temperature("pause", wait=True)
            self._set_print_state("paused")

    def _mmu_resume(self):
        if self._is_mmu_paused():
            self.reason_for_pause = None
            self._ensure_safe_extruder_temperature("pause", wait=True)
            self.paused_extruder_temp = None
            self._track_pause_end()
            self._enable_runout() # Enable runout/clog detection while printing
            self._set_print_state(self.resume_to_state)
            sync = self.resume_to_state == "printing"
            self.resume_to_state = "ready"
            self._continue_printing("resume", sync=sync)
            self.printer.send_event("mmu:mmu_resumed") # Notify MMU resumed event

    def _continue_printing(self, operation, sync=True):
        self._clear_macro_state()
        self.is_handling_runout = False # Covers errorless runout handling and mmu_resume()
        if self._is_in_print():
            self._sync_gear_to_extruder(self.sync_to_extruder and sync, servo=True, current=sync)
        self._restore_toolhead_position(operation)
        self._initialize_filament_position() # Encoder 0000
        # Ready to continue printing...

    def _clear_macro_state(self):
        if self.printer.lookup_object('gcode_macro %s' % self.clear_position_macro, None) is not None:
            self._wrap_gcode_command(self.clear_position_macro)

    # If this is called automatically it will occur after the user's print ends.
    # Therefore don't do anything that requires operating kinematics or execute gcode
    def _on_print_end(self, state="complete"):
        if not self._is_in_endstate():
            self._log_trace("_on_print_end(%s)" % state)
            self._movequeues_wait_moves()
            self._clear_saved_toolhead_position()
            self.resume_to_state = "ready"
            self.paused_extruder_temp = None
            self.reactor.update_timer(self.heater_off_handler, self.reactor.NEVER) # Don't automatically turn off extruder heaters
            self._disable_runout() # Disable runout/clog detection after print

            if self.printer.lookup_object("idle_timeout").idle_timeout != self.default_idle_timeout:
                self.gcode.run_script_from_command("SET_IDLE_TIMEOUT TIMEOUT=%d" % self.default_idle_timeout) # Restore original idle_timeout
            self._sync_gear_to_extruder(False, servo=True)
            self._set_print_state(state)
        if state == "standby" and not self._is_in_standby():
            self._set_print_state(state)

    def _save_toolhead_position_and_lift(self, operation=None, z_hop_height=None, force_in_print=False):
        if operation and not self.saved_toolhead_position:
            self._movequeues_wait_moves()
            eventtime = self.reactor.monotonic()
            homed = self.toolhead.get_status(eventtime)['homed_axes']
            gcode_move = self.printer.lookup_object("gcode_move")

            # Save toolhead position
            if 'xyz' in homed:
                gcode_pos = gcode_move.get_status(eventtime)['gcode_position']
                toolhead_gcode_pos = " ".join(["%s:%.1f" % (a, v) for a, v in zip("XYZE", gcode_pos)])
                self._log_debug("Saving toolhead gcode state and position (%s) for %s" % (toolhead_gcode_pos, operation))
                self.gcode.run_script_from_command("SAVE_GCODE_STATE NAME=MMU_state")
                self.saved_toolhead_position = operation

                # Make sure we record the current speed/extruder overrides
                if self.tool_selected >= 0:
                    mmu_state = gcode_move.saved_states['MMU_state']
                    self.tool_speed_multipliers[self.tool_selected] = mmu_state['speed_factor'] * 60.
                    self.tool_extrusion_multipliers[self.tool_selected] = mmu_state['extrude_factor']

                # Lift toolhead off print the specified z-hop
                if self._is_in_print(force_in_print) and z_hop_height is not None and z_hop_height > 0:
                    self._log_debug("Lifting toolhead %.1fmm" % z_hop_height)
                    act_z = self.saved_toolhead_height = gcode_pos.z
                    max_z = self.toolhead.get_status(eventtime)['axis_maximum'].z
                    max_z -= gcode_move.get_status(eventtime)['homing_origin'].z
                    safe_z = z_hop_height if (act_z < (max_z - z_hop_height)) else (max_z - act_z)
                    self.gcode.run_script_from_command("G90")
                    self.gcode.run_script_from_command("G1 Z%.4f F%d" %(act_z + safe_z, self.z_hop_speed * 60))
            else:
                self._log_debug("Cannot save toolhead position or z-hop for %s because not homed" % operation)

        elif operation:
            self._log_debug("Asked to save toolhead position for %s but it is already saved for %s. Ignored" % (operation, self.saved_toolhead_position))

    def _restore_toolhead_position(self, operation):
        if self.saved_toolhead_position:
            eventtime = self.reactor.monotonic()
            gcode_move = self.printer.lookup_object("gcode_move")
            gcode_pos = gcode_move.get_status(eventtime)['gcode_position']

            # Inject speed/extruder overrides into gcode state restore data
            if self.tool_selected >= 0:
                mmu_state = self.printer.lookup_object("gcode_move").saved_states['MMU_state']
                mmu_state['speed_factor'] = self.tool_speed_multipliers[self.tool_selected] / 60.
                mmu_state['extrude_factor'] = self.tool_extrusion_multipliers[self.tool_selected]
              
            if self.restore_toolhead_xy_position:
                # Restore pre-pause position and state
                self.gcode.run_script_from_command("RESTORE_GCODE_STATE NAME=MMU_state MOVE=1 MOVE_SPEED=%.1f" % self.z_hop_speed)
                toolhead_gcode_pos = " ".join(["%s:%.1f" % (a, v) for a, v in zip("XYZE", gcode_pos)])
                self._log_debug("Restored gcode state and position (%s) after %s" % (toolhead_gcode_pos, operation))
            else:
                # Default: Only undo the z-hop move...
                if self.saved_toolhead_height >= 0:
                    self._log_debug("Restoring toolhead height")
                    self.gcode.run_script_from_command("G90")
                    self.gcode.run_script_from_command("G1 Z%.4f F%d" % (self.saved_toolhead_height, self.z_hop_speed * 60))
                # But ensure gcode state...
                self.gcode.run_script_from_command("RESTORE_GCODE_STATE NAME=MMU_state")
                self._log_debug("Restored gcode state and z-hop position only (Z:%.1f) after %s" % (self.saved_toolhead_height, operation))

        self._clear_saved_toolhead_position()

    def _clear_saved_toolhead_position(self):
        self.saved_toolhead_position = None
        self.saved_toolhead_height = -1.

    def _disable_runout(self):
        enabled = self.runout_enabled
        if enabled:
            self._log_trace("Disabled runout detection")
            if self._has_encoder() and self.encoder_sensor.is_enabled():
                self.encoder_sensor.disable()
            self._set_sensor_runout(False)
            self.runout_enabled = False
        return enabled

    def _enable_runout(self):
        self.runout_enabled = True
        self._log_trace("Enabled runout detection")
        if self._has_encoder() and not self.encoder_sensor.is_enabled():
            self.encoder_sensor.enable()
        self._set_sensor_runout(True)

    def _set_sensor_runout(self, restore):
        for gate in range(self.mmu_num_gates):
            sensor = self.printer.lookup_object("filament_switch_sensor %s_%d" % (self.PRE_GATE_SENSOR_PREFIX, gate), None)
            if sensor:
                sensor.runout_helper.enable_runout(restore and (gate == self.gate_selected))
        sensor = self.sensors.get(self.ENDSTOP_GATE, None)
        if sensor is not None:
            sensor.runout_helper.enable_runout(restore and (self.gate_selected != self.TOOL_GATE_UNKNOWN))

    def _check_runout(self):
        if self._is_mmu_paused() and not self.resume_to_state == "printing": return
        if self._check_pre_gate_sensor(self.gate_selected) is False:
            raise MmuError("Runout check failed. Pre-gate sensor for gate %d does not detect filament" % self.gate_selected)
        if self._check_sensor(self.ENDSTOP_GATE) is False:
            raise MmuError("Runout check failed. %s sensor does not detect filament" % self.ENDSTOP_GATE)

    @contextlib.contextmanager
    def _wrap_suspend_runout(self):
        enabled = self._disable_runout()
        try:
            yield self
        finally:
            if enabled:
                self._enable_runout()

    def _has_encoder(self):
        return self.encoder_sensor is not None and not self.test_disable_encoder

    def _can_use_encoder(self):
        return self.encoder_sensor is not None and (self.encoder_move_validation or self.encoder_force_validation)

    def _check_has_encoder(self):
        if not self._has_encoder():
            self._log_error("No encoder fitted to MMU")
            return True
        return False

    def _get_encoder_state(self):
        if self._has_encoder():
            return "%s" % "Enabled" if self.encoder_sensor.is_enabled() else "Disabled"
        else:
            return "n/a"

    # For all encoder methods, 'dwell' means:
    #   True  - gives klipper a little extra time to deliver all encoder pulses when absolute accuracy is required
    #   False - wait for moves to complete and then read encoder
    #   None  - just read encoder without delay (assumes prior movements have completed)
    def _encoder_dwell(self, dwell):
        if self._has_encoder():
            if dwell:
                self._movequeues_dwell(self.encoder_dwell)
                self._movequeues_wait_moves()
                return True
            elif dwell is False and self._can_use_encoder():
                self._movequeues_wait_moves()
                return True
            elif dwell is None and self._can_use_encoder():
                return True
        return False

    @contextlib.contextmanager
    def _require_encoder(self):
        if not self._has_encoder():
            raise MmuError("Assertion failure: Encoder required for chosen operation but not present on MMU")
        self.encoder_force_validation = True
        try:
            yield self
        finally:
            self.encoder_force_validation = False

    def _get_encoder_distance(self, dwell=False):
        if self._encoder_dwell(dwell):
            return self.encoder_sensor.get_distance()
        else:
            return 0.

    def _get_encoder_counts(self, dwell=False):
        if self._encoder_dwell(dwell):
            return self.encoder_sensor.get_counts()
        else:
            return 0

    def _set_encoder_distance(self, distance, dwell=False):
        if self._encoder_dwell(dwell):
            self.encoder_sensor.set_distance(distance)

    def _get_encoder_dead_space(self):
        if self._has_sensor(self.ENDSTOP_GATE) and self.gate_homing_endstop == self.ENDSTOP_GATE:
            return self.gate_endstop_to_encoder
        else:
            return 0.

    def _initialize_filament_position(self, dwell=False):
        if self._encoder_dwell(dwell):
            self.encoder_sensor.reset_counts()
        self._set_filament_position()

    def _get_filament_position(self):
        return self.mmu_toolhead.get_position()[1]

    def _set_filament_position(self, position = 0.):
        pos = self.mmu_toolhead.get_position()
        pos[1] = position
        self.mmu_toolhead.set_position(pos)
        return position

    def _set_filament_pos_state(self, state, silent=False):
        self.filament_pos = state
        if self.gate_selected != self.TOOL_GATE_BYPASS or state == self.FILAMENT_POS_UNLOADED or state == self.FILAMENT_POS_LOADED:
            self._display_visual_state(silent=silent)

        # Minimal save_variable writes
        if state in [self.FILAMENT_POS_LOADED, self.FILAMENT_POS_UNLOADED]:
            self.gcode.run_script_from_command("SAVE_VARIABLE VARIABLE=%s VALUE=%d" % (self.VARS_MMU_FILAMENT_POS, state))
        elif self.variables.get(self.VARS_MMU_FILAMENT_POS, 0) != self.FILAMENT_POS_UNKNOWN:
            self.gcode.run_script_from_command("SAVE_VARIABLE VARIABLE=%s VALUE=%d" % (self.VARS_MMU_FILAMENT_POS, self.FILAMENT_POS_UNKNOWN))

    def _set_filament_direction(self, direction):
        self.filament_direction = direction

    def _has_sensor(self, name):
        return self.sensors[name].runout_helper.sensor_enabled if name in self.sensors else False

    # Return sensor state or None if not installed
    def _check_sensor(self, name):
        sensor = self.sensors.get(name, None)
        if sensor is not None and sensor.runout_helper.sensor_enabled:
            detected = sensor.runout_helper.filament_present
            self._log_trace("(%s sensor %s filament)" % (name, "detects" if detected else "does not detect"))
            return detected
        else:
            return None

    # Return pre-gate sensor state or None if not installed
    def _check_pre_gate_sensor(self, gate):
        sensor = self.printer.lookup_object("filament_switch_sensor %s_%d" % (self.PRE_GATE_SENSOR_PREFIX, gate), None)
        if sensor is not None and sensor.runout_helper.sensor_enabled:
            detected = sensor.runout_helper.filament_present
            self._log_trace("(%s_%d sensor %s filament)" % (self.PRE_GATE_SENSOR_PREFIX, gate, "detects" if detected else "does not detect"))
            return detected
        else:
            return None

    # Return dict of all sensor states (or None if sensor disabled)
    def _check_all_sensors(self):
        result = {}
        for name, sensor in self.sensors.items():
            result[name] = sensor.runout_helper.filament_present if sensor.runout_helper.sensor_enabled else None
        return result

    def _must_home_to_extruder(self):
        return self.extruder_force_homing or not self._has_sensor(self.ENDSTOP_TOOLHEAD)

    def _check_is_disabled(self):
        if not self.is_enabled:
            self._log_error("MMU is disabled. Please use MMU ENABLE=1 to use")
            return True
        self._wakeup()
        return False

    def _check_in_bypass(self):
        if self.tool_selected == self.TOOL_GATE_BYPASS and self.filament_pos not in [self.FILAMENT_POS_UNLOADED]:
                self._log_error("Operation not possible. MMU is currently using bypass. Unload or select a different gate first")
                return True
        return False

    def _check_not_bypass(self):
        if self.tool_selected != self.TOOL_GATE_BYPASS:
            self._log_error("Bypass not selected. Please use MMU_SELECT_BYPASS first")
            return True
        return False

    def _check_not_homed(self):
        if not self.is_homed:
            self._log_error("MMU is not homed")
            return True
        return False

    def _check_is_loaded(self):
        if self.filament_pos not in [self.FILAMENT_POS_UNLOADED, self.FILAMENT_POS_UNKNOWN]:
            self._log_error("MMU has filament loaded")
            return True
        return False

    def _check_is_calibrated(self, required=None, silent=False):
        if not required:
            required = self.CALIBRATED_ALL
        if not (self.calibration_status & required == required):
            steps = []
            if self.CALIBRATED_GEAR & required and not self.calibration_status & self.CALIBRATED_GEAR:
                    steps.append("MMU_CALIBRATE_GEAR")
            if self.CALIBRATED_ENCODER & required and not self.calibration_status & self.CALIBRATED_ENCODER:
                steps.append("MMU_CALIBRATE_ENCODER")
            if self.CALIBRATED_SELECTOR & required and not self.calibration_status & self.CALIBRATED_SELECTOR:
                steps.append("MMU_CALIBRATE_SELECTOR")
            if self.CALIBRATED_BOWDEN & required and not self.calibration_status & self.CALIBRATED_BOWDEN:
                steps.append("MMU_CALIBRATE_BOWDEN")
            if self.CALIBRATED_GATES & required and not self.calibration_status & self.CALIBRATED_GATES:
                steps.append("MMU_CALIBRATE_GATES")
            msg = "Prerequsite calibration steps are not complete. Please run:"
            if not silent:
                self._log_error("%s %s" % (msg, ", ".join(steps)))
            return True
        return False

    def _check_has_leds(self):
        if not self.has_leds:
            self._log_error("No LEDs configured on MMU")
            return True
        return False

    def _gate_homing_string(self):
        return "ENCODER" if self.gate_homing_endstop == self.ENDSTOP_ENCODER else "ENDSTOP '%s'" % self.gate_homing_endstop

    def _ensure_safe_extruder_temperature(self, source="auto", wait=False):
        extruder = self.printer.lookup_object(self.extruder_name)
        current_temp = extruder.get_status(0)['temperature']
        current_target_temp = extruder.heater.target_temp
        klipper_minimum_temp = extruder.get_heater().min_extrude_temp
        self._log_trace("_ensure_safe_extruder_temperature: current_temp=%s, paused_extruder_temp=%s, current_target_temp=%s, klipper_minimum_temp=%s, default_extruder_temp=%s, source=%s" % (current_temp, self.paused_extruder_temp, current_target_temp, klipper_minimum_temp, self.default_extruder_temp, source))

        if source == "pause":
            new_target_temp = self.paused_extruder_temp if self.paused_extruder_temp is not None else current_temp # Pause temp should not be None
            if self.paused_extruder_temp < klipper_minimum_temp:
                # Don't wait if just messing with cold printer
                wait = False
        elif source == "auto":
            if self._is_mmu_paused():
                # In a pause we always want to restore the temp we paused at
                new_target_temp = self.paused_extruder_temp if self.paused_extruder_temp is not None else current_temp # Pause temp should not be None
                source = "pause"
            elif self._is_printing():
                # While actively printing, we want to defer to the slicer for temperature
                new_target_temp = current_target_temp
                source = "slicer"
            else:
                # Standalone "just messing" case
                if current_target_temp > klipper_minimum_temp:
                    new_target_temp = current_target_temp
                    source = "current"
                else:
                    new_target_temp = self.default_extruder_temp
                    source = "default"

            if new_target_temp < klipper_minimum_temp:
                # If, for some reason, the target temp is below Klipper's minimum, set to minimum
                # set the target to Happy Hare's default. This strikes a balance between utility
                # and safety since Klipper's min is truly a bare minimum but our min should be
                # a more realistic temperature for safe operation.
                new_target_temp = self.default_extruder_temp
                source = "minimum"

        if current_temp < new_target_temp:
            wait = True

        if new_target_temp > current_target_temp:
            if source in ["default", "minimum"]:
                # We use error channel to aviod heating surprise. This will also cause popup in Klipperscreen
                self._log_error("Warning: Automatically heating extruder to %s temp (%.1f\u00B0C)" % (source, new_target_temp))
            else:
                self._log_info("Heating extruder to %s temp (%.1f\u00B0C)" % (source, new_target_temp))
            wait = True # Always wait to warm up

        if new_target_temp > 0:
            self.gcode.run_script_from_command("M104 S%.1f" % new_target_temp)

            # Optionally wait until temperature is stable or at minimum safe temp so extruder can move
            if wait and new_target_temp >= klipper_minimum_temp and abs(new_target_temp - current_temp) > 1:
                with self._wrap_action(self.ACTION_HEATING):
                    self._log_info("Waiting for extruder to reach target (%s) temperature: %.1f\u00B0C" % (source, new_target_temp))
                    self.gcode.run_script_from_command("TEMPERATURE_WAIT SENSOR=extruder MINIMUM=%.1f MAXIMUM=%.1f" % (new_target_temp - 1, new_target_temp + 1))

    def _selected_tool_string(self):
        if self.tool_selected == self.TOOL_GATE_BYPASS:
            return "Bypass"
        elif self.tool_selected == self.TOOL_GATE_UNKNOWN:
            return "Unknown"
        else:
            return "T%d" % self.tool_selected

    def _selected_gate_string(self):
        if self.gate_selected == self.TOOL_GATE_BYPASS:
            return "bypass"
        elif self.gate_selected == self.TOOL_GATE_UNKNOWN:
            return "unknown"
        else:
            return "#%d" % self.gate_selected

    def _set_action(self, action):
        if action == self.action: return
        old_action = self.action
        self.action = action
        if self.printer.lookup_object("gcode_macro %s" % self.action_changed_macro, None) is not None:
            self._wrap_gcode_command("%s ACTION='%s' OLD_ACTION='%s'" % (self.action_changed_macro, self._get_action_string(), self._get_action_string(old_action)))
        return old_action

    @contextlib.contextmanager
    def _wrap_action(self, new_action):
        old_action = self._set_action(new_action)
        try:
            yield (old_action, new_action)
        finally:
            self._set_action(old_action)

    def _enable_mmu(self):
        if self.is_enabled: return
        self._initialize_state()
        if not self._check_is_calibrated(silent=True):
            self._load_persisted_state()
        self.is_enabled = True
        self.printer.send_event("mmu:enabled")
        self._log_always("MMU enabled and reset")
        self._schedule_mmu_bootup_tasks()

    def _disable_mmu(self):
        if not self.is_enabled: return
        self._initialize_state()
        self.reactor.update_timer(self.heater_off_handler, self.reactor.NEVER)
        self.gcode.run_script_from_command("SET_IDLE_TIMEOUT TIMEOUT=%d" % self.default_idle_timeout)
        self.is_enabled = False
        self.printer.send_event("mmu:disabled")
        self._set_print_state("standby")
        self._log_always("MMU disabled")

    def _random_failure(self):
        if self.test_random_failures and randint(0, 10) == 0:
            raise MmuError("Randomized testing failure")


### STATE GCODE COMMANDS

    cmd_MMU_help = "Enable/Disable functionality and reset state"
    def cmd_MMU(self, gcmd):
        self._log_to_file(gcmd.get_commandline())
        enable = gcmd.get_int('ENABLE', minval=0, maxval=1)
        if enable == 1:
            self._enable_mmu()
        else:
            self._disable_mmu()

    cmd_MMU_HELP_help = "Display the complete set of MMU commands and function"
    def cmd_MMU_HELP(self, gcmd):
        self._log_to_file(gcmd.get_commandline())
        macros = gcmd.get_int('MACROS', 0, minval=0, maxval=1)
        testing = gcmd.get_int('TESTING', 0, minval=0, maxval=1)
        steps = gcmd.get_int('STEPS', 0, minval=0, maxval=1)
        msg = "Happy Hare MMU commands: (use MMU_HELP MACROS=1 TESTING=1 STEPS=1 GCODE=1 for full command set)\n"
        tmsg = "\nCalibration and testing commands:\n"
        mmsg = "\nMacros and callbacks (defined in mmu_software.cfg, mmu_form_tip.cfg, mmu_cut_tip.cfg, mmu_sequence.cfg, mmu_state.cfg, mmu_leds.cfg):\n"
        smsg = "\nIndividual load/unload sequence steps:\n"
        cmds = list(self.gcode.ready_gcode_handlers.keys())
        cmds.sort()
        for c in cmds:
            d = self.gcode.gcode_help.get(c, "n/a")
            if c.startswith("MMU_START") or (c.startswith("MMU_END") and c not in ["MMU_ENDLESS_SPOOL"]):
                mmsg += "%s : %s\n" % (c.upper(), d)
            elif c.startswith("MMU") and not c.startswith("MMU__"):
                if not "_CALIBRATE" in c and not "_TEST" in c and not "_SOAKTEST" in c:
                    if c not in ["MMU_UNLOAD", "MMU_CHANGE_TOOL_STANDALONE", "MMU_CHECK_GATES", "MMU_REMAP_TTG", "MMU_FORM_TIP"]: # Remove aliases
                        msg += "%s : %s\n" % (c.upper(), d)
                else:
                    tmsg += "%s : %s\n" % (c.upper(), d)
            elif c.startswith("_MMU"):
                if not c.startswith("_MMU_STEP") and c not in ["_MMU_M400"]:
                    if not c.endswith("_VARS") and c not in ["_MMU_AUTO_HOME", "_MMU_CLEAR_POSITION", "_MMU_PARK", "_MMU_RESTORE_POSITION", "_MMU_SAVE_POSITION", "_MMU_SET_LED", "_MMU_LED_ACTION_CHANGED", "_MMU_LED_GATE_MAP_CHANGED", "_MMU_LED_PRINT_STATE_CHANGED", "_MMU_TEST", "_MMU_CUT_TIP", "_MMU_FORM_TIP", "_MMU_ERROR_DIALOG", "_MMU_RUN_MARKERS"]: # Remove internal helpers
                        mmsg += "%s : %s\n" % (c.upper(), d)
                else:
                    smsg += "%s : %s\n" % (c.upper(), d)
        if testing:
            msg += tmsg
        if macros:
            msg += mmsg
        if steps:
            msg += smsg
        self._log_always(msg)

    cmd_MMU_ENCODER_help = "Display encoder position and stats or enable/disable runout detection logic in encoder"
    def cmd_MMU_ENCODER(self, gcmd):
        self._log_to_file(gcmd.get_commandline())
        if self._check_has_encoder(): return
        if self._check_is_disabled(): return
        value = gcmd.get_float('VALUE', -1, minval=0.)
        enable = gcmd.get_int('ENABLE', -1, minval=0, maxval=1)
        if enable == 1:
            self.encoder_sensor.set_mode(self.enable_clog_detection)
        elif enable == 0:
            self.encoder_sensor.set_mode(self.encoder_sensor.RUNOUT_DISABLED)
            return
        elif value >= 0.:
            self._set_encoder_distance(value)
            return
        status = self.encoder_sensor.get_status(0)
        msg = "Encoder position: %.1f" % status['encoder_pos']
        msg += "\nRunout detection: %s" % ("Enabled" if status['enabled'] else "Disabled")
        clog = "Automatic" if status['detection_mode'] == 2 else "On" if status['detection_mode'] == 1 else "Off"
        msg += "\nClog/Runout mode: %s (Detection length: %.1f)" % (clog, status['detection_length'])
        msg += "\nTrigger headroom: %.1f (Minimum observed: %.1f)" % (status['headroom'], status['min_headroom'])
        msg += "\nFlowrate: %d %%" % status['flow_rate']
        self._log_info(msg)

    cmd_MMU_LED_help = "Manage mode of operation of optional MMU LED's"
    def cmd_MMU_LED(self, gcmd):
        self._log_to_file(gcmd.get_commandline())
        if self._check_has_leds(): return
        if self._check_is_disabled(): return
        quiet = bool(gcmd.get_int('QUIET', 0, minval=0, maxval=1))
        reset = bool(gcmd.get_int('RESET', 0, minval=0, maxval=1))
        gate = gcmd.get_int('GATE', None, minval=0, maxval=self.mmu_num_gates - 1)

        if reset:
            self.custom_color_rgb = [(0.,0.,0.)] * self.mmu_num_gates

        if gate is not None:
            self.custom_color_rgb[gate] = self._color_to_rgb(gcmd.get('COLOR', '000000'))
            quiet = True

        gcode_macro = self.printer.lookup_object("gcode_macro _MMU_SET_LED", None)
        gcode_vars = self.printer.lookup_object("gcode_macro _MMU_LED_VARS", gcode_macro)
        if gcode_macro:
            try:
                variables = gcode_vars.variables
                macro_variables = gcode_macro.variables
                current_led_enable = variables['led_enable']
                led_enable = bool(gcmd.get_int('ENABLE', current_led_enable, minval=0, maxval=1))
                default_exit_effect = gcmd.get('EXIT_EFFECT', variables['default_exit_effect'])
                default_entry_effect = gcmd.get('ENTRY_EFFECT', variables['default_entry_effect'])
                default_status_effect = gcmd.get('STATUS_EFFECT', variables['default_status_effect'])

                led_vars = {}
                led_vars['led_enable'] = led_enable
                led_vars['default_exit_effect'] = default_exit_effect
                led_vars['default_entry_effect'] = default_entry_effect
                led_vars['default_status_effect'] = default_status_effect
                if current_led_enable and not led_enable:
                    # Enabled to disabled
                    self._wrap_gcode_command("_MMU_SET_LED EXIT_EFFECT=off ENTRY_EFFECT=off STATUS_EFFECT=off")
                    gcode_vars.variables.update(led_vars)
                else:
                    gcode_vars.variables.update(led_vars)
                    self._wrap_gcode_command("_MMU_SET_LED EXIT_EFFECT=default ENTRY_EFFECT=default STATUS_EFFECT=default")

                if not quiet:
                    effect_string = lambda effect, enabled : ("'%s'" % effect) if enabled != -1 else "Unavailable"
                    msg = "LEDs are %s\n" % ("enabled" if led_enable else "disabled")
                    msg += "Default exit effect: %s\n" % effect_string(default_exit_effect, macro_variables['exit_first_led_index'])
                    msg += "Default entry effect: %s\n" % effect_string(default_entry_effect, macro_variables['entry_first_led_index'])
                    msg += "Default status effect: %s\n" % effect_string(default_status_effect, macro_variables['status_led_index'])
                    msg += "\nOptions:\nENABLE=[0|1]\nEXIT_EFFECT=[off|gate_status|filament_color|custom_color]\nENTRY_EFFECT=[off|gate_status|filament_color|custom_color]\nSTATUS_EFFECT=[off|on|filament_color|custom_color]"
                    self._log_always(msg)
            except Exception as e:
                # Probably/hopefully just means the macro is missing or been messed with
                self._log_error('Error communicating with the _MMU_SET_LED macro: %s' % str(e))
        else:
            self._log_error("LEDs not available")

    cmd_MMU_RESET_help = "Forget persisted state and re-initialize defaults"
    def cmd_MMU_RESET(self, gcmd):
        self._log_to_file(gcmd.get_commandline())
        if self._check_is_disabled(): return
        confirm = gcmd.get_int('CONFIRM', 0, minval=0, maxval=1)
        if confirm != 1:
            self._log_always("You must re-run and add 'CONFIRM=1' to reset all state back to default")
            return
        self._initialize_state()
        self._reset_statistics()
        self.enable_endless_spool = self.default_enable_endless_spool
        self.gcode.run_script_from_command("SAVE_VARIABLE VARIABLE=%s VALUE=%d" % (self.VARS_MMU_ENABLE_ENDLESS_SPOOL, self.enable_endless_spool))
        self.endless_spool_groups = list(self.default_endless_spool_groups)
        self.gcode.run_script_from_command("SAVE_VARIABLE VARIABLE=%s VALUE='%s'" % (self.VARS_MMU_ENDLESS_SPOOL_GROUPS, self.endless_spool_groups))
        self.ttg_map = list(self.default_ttg_map)
        self.gcode.run_script_from_command("SAVE_VARIABLE VARIABLE=%s VALUE='%s'" % (self.VARS_MMU_TOOL_TO_GATE_MAP, self.ttg_map))
        self.gate_status = self._validate_gate_status(list(self.default_gate_status))
        self.gate_material = list(self.default_gate_material)
        self._update_gate_color(list(self.default_gate_color))
        self.gate_spool_id = list(self.default_gate_spool_id)
        self._persist_gate_map()
        self.gcode.run_script_from_command("SAVE_VARIABLE VARIABLE=%s VALUE=%d" % (self.VARS_MMU_GATE_SELECTED, self.gate_selected))
        self.gcode.run_script_from_command("SAVE_VARIABLE VARIABLE=%s VALUE=%d" % (self.VARS_MMU_TOOL_SELECTED, self.tool_selected))
        self.gcode.run_script_from_command("SAVE_VARIABLE VARIABLE=%s VALUE=%d" % (self.VARS_MMU_FILAMENT_POS, self.filament_pos))
        self._log_always("MMU state reset")
        self._schedule_mmu_bootup_tasks()


#########################################################
# STEP FILAMENT LOAD/UNLOAD MACROS FOR USER COMPOSITION #
#########################################################

    cmd_MMU_TEST_FORM_TIP_help = "Convenience macro for calling the standalone tip forming functionality (or cutter logic)"
    def cmd_MMU_TEST_FORM_TIP(self, gcmd):
        self._log_to_file(gcmd.get_commandline())
        if self._check_is_disabled(): return
        reset = bool(gcmd.get_int('RESET', 0, minval=0, maxval=1))
        show = bool(gcmd.get_int('SHOW', 0, minval=0, maxval=1))
        run = bool(gcmd.get_int('RUN', 1, minval=0, maxval=1))
        eject = bool(gcmd.get_int('EJECT', 0, minval=0, maxval=1))
        force_in_print = bool(gcmd.get_int('FORCE_IN_PRINT', 0, minval=0, maxval=1)) # Mimick in-print syncing and current

        gcode_macro = self.printer.lookup_object("gcode_macro %s" % self.form_tip_macro, None)
        if gcode_macro is None:
            raise gcmd.error("Filament tip forming macro '%s' not found" % self.form_tip_macro)
        gcode_vars = self.printer.lookup_object("gcode_macro %s_VARS" % self.form_tip_macro, gcode_macro)

        if reset:
            if self.form_tip_vars is not None:
                gcode_vars.variables = dict(self.form_tip_vars)
                self.form_tip_vars = None
                self._log_always("Reset '%s' macro variables to defaults" % self.form_tip_macro)
            show = True

        if show:
            msg = "Variable settings for macro '%s':" % self.form_tip_macro
            for k, v in gcode_vars.variables.items():
                msg += "\nvariable_%s: %s" % (k, v)
            self._log_always(msg)
            return

        # Save restore point on first call
        if self.form_tip_vars is None:
            self.form_tip_vars = dict(gcode_vars.variables)

        for param in gcmd.get_command_parameters():
            value = gcmd.get(param)
            param = param.lower()
            if param.startswith("variable_"):
                self._log_always("Removing 'variable_' prefix from '%s' - not necessary" % param)
                param = param[9:]
            if param in gcode_vars.variables:
                gcode_vars.variables[param] = self._fix_type(value)
            elif param not in ["reset", "show", "run", "eject", "force_in_print"]:
                self._log_error("Variable '%s' is not defined for '%s' macro" % (param, self.form_tip_macro))

        # Run the macro in test mode (final_eject is set)
        msg = "Running macro '%s' with the following variable settings:" % self.form_tip_macro
        for k, v in gcode_vars.variables.items():
            msg += "\nvariable_%s: %s" % (k, v)
        self._log_always(msg)

        if run:
            self._ensure_safe_extruder_temperature(wait=False)
            # Mimick in print if requested
            self._sync_gear_to_extruder(self.sync_form_tip and self._is_in_print(force_in_print), servo=True, current=self._is_in_print(force_in_print))
            _,_,_ = self._do_form_tip(test=True)
            self._sync_gear_to_extruder(False, servo=True)

    cmd_MMU_STEP_LOAD_GATE_help = "User composable loading step: Move filament from gate to start of bowden"
    def cmd_MMU_STEP_LOAD_GATE(self, gcmd):
        self._log_to_file(gcmd.get_commandline())
        try:
            self._load_gate()
        except MmuError as ee:
            raise gcmd.error("_MMU_STEP_LOAD_GATE: %s" % str(ee))

    cmd_MMU_STEP_UNLOAD_GATE_help = "User composable unloading step: Move filament from start of bowden and park in the gate"
    def cmd_MMU_STEP_UNLOAD_GATE(self, gcmd):
        self._log_to_file(gcmd.get_commandline())
        full = gcmd.get_int('FULL', 0)
        try:
            self._unload_gate(homing_max=self.calibrated_bowden_length if full else None)
        except MmuError as ee:
            raise gcmd.error("_MMU_STEP_UNLOAD_GATE: %s" % str(ee))

    cmd_MMU_STEP_LOAD_BOWDEN_help = "User composable loading step: Smart loading of bowden"
    def cmd_MMU_STEP_LOAD_BOWDEN(self, gcmd):
        self._log_to_file(gcmd.get_commandline())
        length = gcmd.get_float('LENGTH', self.calibrated_bowden_length)
        try:
            self._load_bowden(length)
        except MmuError as ee:
            raise gcmd.error("_MMU_STEP_LOAD_BOWDEN: %s" % str(ee))

    cmd_MMU_STEP_UNLOAD_BOWDEN_help = "User composable unloading step: Smart unloading of bowden"
    def cmd_MMU_STEP_UNLOAD_BOWDEN(self, gcmd):
        self._log_to_file(gcmd.get_commandline())
        length = gcmd.get_float('LENGTH', self.calibrated_bowden_length)
        try:
            self._unload_bowden(length)
        except MmuError as ee:
            raise gcmd.error("_MMU_STEP_UNLOAD_BOWDEN: %s" % str(ee))

    cmd_MMU_STEP_HOME_EXTRUDER_help = "User composable loading step: Home to extruder sensor or entrance through collision detection"
    def cmd_MMU_STEP_HOME_EXTRUDER(self, gcmd):
        self._log_to_file(gcmd.get_commandline())
        try:
            self._home_to_extruder(self.extruder_homing_max)
        except MmuError as ee:
            raise gcmd.error("_MMU_STEP_HOME_EXTRUDER: %s" % str(ee))

    cmd_MMU_STEP_LOAD_TOOLHEAD_help = "User composable loading step: Toolhead loading"
    def cmd_MMU_STEP_LOAD_TOOLHEAD(self, gcmd):
        self._log_to_file(gcmd.get_commandline())
        extruder_only = gcmd.get_int('EXTRUDER_ONLY', 0)
        try:
            self._load_extruder(extruder_only)
        except MmuError as ee:
            raise gcmd.error("_MMU_STEP_LOAD_TOOLHEAD: %s" % str(ee))

    cmd_MMU_STEP_UNLOAD_TOOLHEAD_help = "User composable unloading step: Toolhead unloading"
    def cmd_MMU_STEP_UNLOAD_TOOLHEAD(self, gcmd):
        self._log_to_file(gcmd.get_commandline())
        extruder_only = bool(gcmd.get_int('EXTRUDER_ONLY', 0))
        park_pos = gcmd.get_float('PARK_POS', -self._get_filament_position()) # +ve value
        try:
            # Precautionary validation of filament position
            if park_pos > self.toolhead_extruder_to_nozzle:
                park_pos = self.toolhead_extruder_to_nozzle
            park_pos = min(0, park_pos)
            self._set_filament_position(-park_pos)

            self._unload_extruder(extruder_only = extruder_only)
        except MmuError as ee:
            raise gcmd.error("_MMU_STEP_UNLOAD_TOOLHEAD: %s" % str(ee))

    cmd_MMU_STEP_HOMING_MOVE_help = "User composable loading step: Generic homing move"
    def cmd_MMU_STEP_HOMING_MOVE(self, gcmd):
        self._log_to_file(gcmd.get_commandline())
        try:
            self._homing_move_cmd(gcmd, "User defined step homing move")
        except MmuError as ee:
            raise gcmd.error("_MMU_STEP_HOMING_MOVE: %s" % str(ee))

    cmd_MMU_STEP_MOVE_help = "User composable loading step: Generic move"
    def cmd_MMU_STEP_MOVE(self, gcmd):
        self._log_to_file(gcmd.get_commandline())
        try:
            self._move_cmd(gcmd, "User defined step move")
        except MmuError as ee:
            raise gcmd.error("_MMU_STEP_MOVE: %s" % str(ee))

    cmd_MMU_STEP_SET_FILAMENT_help = "User composable loading step: Set filament position state"
    def cmd_MMU_STEP_SET_FILAMENT(self, gcmd):
        self._log_to_file(gcmd.get_commandline())
        state = gcmd.get_int('STATE', minval=self.FILAMENT_POS_UNKNOWN, maxval=self.FILAMENT_POS_LOADED)
        silent = gcmd.get_int('SILENT', 0)
        self._set_filament_pos_state(state, silent)


##############################################
# MODULAR FILAMENT LOAD AND UNLOAD FUNCTIONS #
##############################################

    # Load filament into gate. This is considered the "zero" positon for filament loading. Note that this
    # may overshoot for the "encoder" loading technique but subsequent bowden move will accommodate. Also
    # for systems with gate sensor and encoder with gate sensor first, there will be a gap in encoder readings
    # on next bowden move
    def _load_gate(self, allow_retry=True, adjust_servo_on_error=True):
        self._validate_gate_config("load")
        self._set_filament_direction(self.DIRECTION_LOAD)
        self._servo_down()
        retries = self.gate_load_retries if allow_retry else 1

        if self.gate_homing_endstop == self.ENDSTOP_ENCODER:
            with self._require_encoder():
                measured = 0.
                for i in range(retries):
                    msg = "Initial load into encoder" if i == 0 else ("Retry load into encoder #%d" % i)
                    _,_,m,_ = self._trace_filament_move(msg, self.gate_homing_max)
                    measured += m
                    if (m) > 6.0:
                        self._set_gate_status(self.gate_selected, max(self.gate_status[self.gate_selected], self.GATE_AVAILABLE)) # Don't reset if filament is buffered
                        self._set_filament_position(measured)
                        self._set_filament_pos_state(self.FILAMENT_POS_START_BOWDEN)
                        return
                    else:
                        self._log_debug("Error loading filament - not enough detected at encoder. %s" % ("Retrying..." if i < retries - 1 else ""))
                        if i < retries - 1:
                            self._track_gate_statistics('servo_retries', self.gate_selected)
                            self._servo_up()
                            self._servo_down()
        else:
            for i in range(retries):
                msg = "Initial homing to gate sensor" if i == 0 else ("Retry homing to gate sensor #%d" % i)
                actual,homed,measured,_ = self._trace_filament_move(msg, self.gate_homing_max, motor="gear", homing_move=1, endstop_name=self.ENDSTOP_GATE)
                if homed:
                    self._log_debug("Gate endstop reached after %.1fmm (measured %.1fmm)" % (actual, measured))
                    self._set_gate_status(self.gate_selected, max(self.gate_status[self.gate_selected], self.GATE_AVAILABLE)) # Don't reset if filament is buffered
                    self._initialize_filament_position()
                    self._set_filament_pos_state(self.FILAMENT_POS_HOMED_GATE)
                    return
                else:
                    self._log_debug("Error loading filament - did not find home. %s" % ("Retrying..." if i < retries - 1 else ""))
                    if i < retries - 1:
                        self._track_gate_statistics('servo_retries', self.gate_selected)
                        self._servo_up()
                        self._servo_down()

        self._set_gate_status(self.gate_selected, self.GATE_EMPTY)
        self._set_filament_pos_state(self.FILAMENT_POS_UNLOADED)
        if adjust_servo_on_error:
            self._servo_auto()
        if self.gate_homing_endstop == self.ENDSTOP_ENCODER:
            raise MmuError("Error loading filament at gate - not enough movement detected at encoder")
        else:
            raise MmuError("Error loading filament at gate - gate endstop didn't trigger")

    # Unload filament through gate to final MMU park position.
    # Strategies include use of encoder or homing to gate endstop and then parking
    # Allows the overriding of homing_max for slow unloads when we are unsure of filament position
    def _unload_gate(self, homing_max=None):
        self._validate_gate_config("unload")
        self._set_filament_direction(self.DIRECTION_UNLOAD)
        self._servo_down()
        full = homing_max == self.calibrated_bowden_length
        homing_max = homing_max or self.gate_homing_max

        # Safety step because this method is used as a defensive way to unload the entire bowden from unkown position
        # It handles the small window where filament is between extruder entrance and toolhead sensor
        if full and self._has_sensor(self.ENDSTOP_TOOLHEAD):
            length = self.toolhead_extruder_to_nozzle - self.toolhead_sensor_to_nozzle
            self._log_debug("Performing safety synced pre-unload bowden move")
            _,_,_,delta = self._trace_filament_move("Bowden pre-unload move", -length, motor="gear+extruder")
            homing_max -= length

        if self.gate_homing_endstop == self.ENDSTOP_ENCODER:
            with self._require_encoder():
                self._log_debug("Slow unload of the encoder")
                max_steps = int(homing_max / self.encoder_move_step_size) + 5
                delta = 0.
                for i in range(max_steps):
                    msg = "Unloading step #%d from encoder" % (i+1)
                    _,_,_,sdelta = self._trace_filament_move(msg, -self.encoder_move_step_size)
                    delta += sdelta
                    # Large enough delta here means we are out of the encoder
                    if sdelta >= self.encoder_move_step_size * 0.2: # 20 %
                        park = self.gate_parking_distance - sdelta # will be between 8 and 20mm (for 23mm gate_parking_distance, 15mm step)
                        self._set_filament_position(self._get_filament_position() + delta)
                        _,_,measured,_ = self._trace_filament_move("Final parking", -park)
                        self._set_filament_position(self._get_filament_position() + park)
                        # We don't expect any movement of the encoder unless it is free-spinning
                        if measured > self.encoder_min: # We expect 0, but relax the test a little (allow one pulse)
                            self._log_info("Warning: Possible encoder malfunction (free-spinning) during final filament parking")
                        self._set_filament_pos_state(self.FILAMENT_POS_UNLOADED)
                        return
                self._log_debug("Filament did not clear encoder even after moving %.1fmm" % (self.encoder_move_step_size * max_steps))
        else:
            _,homed,_,_ = self._trace_filament_move("Reverse homing to gate sensor", -homing_max, motor="gear", homing_move=-1, endstop_name=self.ENDSTOP_GATE)
            if homed:
                self._set_filament_pos_state(self.FILAMENT_POS_HOMED_GATE)
                # Final parking step
                self._trace_filament_move("Final parking", -self.gate_parking_distance)
                self._set_filament_pos_state(self.FILAMENT_POS_UNLOADED)
                return
            else:
                self._log_debug("Did not home to gate sensor")

        raise MmuError("Unloading gate failed")

    # Shared gate functions to deduplicate logic
    def _validate_gate_config(self, direction):
        if self.gate_homing_endstop == self.ENDSTOP_ENCODER:
            if not self._has_encoder():
                raise MmuError("Attempting to %s encoder but encoder is not configured on MMU!" % direction)
        elif self.gate_homing_endstop == self.ENDSTOP_GATE:
            if not self._has_sensor(self.ENDSTOP_GATE):
                raise MmuError("Attempting to %s gate but gate sensor '%s' is not configured on MMU!" % (direction, self.ENDSTOP_GATE))
        else:
            raise MmuError("Unsupported gate endstop")

    # Fast load of filament in bowden, optionally to the end
    # Handles setting of cailbration ratio if not set
    def _load_bowden(self, length):
        if length <= 0: return
        if self.calibrated_bowden_length > 0 and not self.calibrating:
            length = min(length, self.calibrated_bowden_length)
        full = length == self.calibrated_bowden_length
        length -= self._get_filament_position()

        self._log_debug("Loading bowden tube")
        self._set_filament_direction(self.DIRECTION_LOAD)
        self._servo_down()
        tolerance = self.bowden_allowable_load_delta

        # See if we need to automatically set calibration ratio for this gate
        current_ratio = self.variables.get("%s%d" % (self.VARS_MMU_CALIB_PREFIX, self.gate_selected), None)
        reference_load = False
        if self.variable_gate_ratios:
            if self._can_use_encoder() and self.auto_calibrate_gates and self.gate_selected > 0 and not current_ratio and not self.calibrating:
                reference_load = True
            if current_ratio is None and not self.calibrating:
                self._log_info("Warning: Gate %d not calibrated! Using default 1.0 gear ratio!" % self.gate_selected)

        # "Fast" load
        _,_,_,delta = self._trace_filament_move("Course loading move into bowden", length, track=True, encoder_dwell=reference_load)
        delta -= self._get_encoder_dead_space()

        # Encoder based validation test
        if self._can_use_encoder() and delta >= length * (self.bowden_move_error_tolerance/100.) and not self.calibrating:
            raise MmuError("Failed to load bowden. Perhaps filament is stuck in gate. Gear moved %.1fmm, Encoder delta %.1fmm" % (length, delta))

        if reference_load:
            ratio = (length - delta) / length
            if ratio > 0.9 and ratio < 1.1:
                self.variables["%s%d" % (self.VARS_MMU_CALIB_PREFIX, self.gate_selected)] = ratio
                self.gcode.run_script_from_command("SAVE_VARIABLE VARIABLE=%s%d VALUE=%.6f" % (self.VARS_MMU_CALIB_PREFIX, self.gate_selected, ratio))
                self._log_always("Calibration ratio for Gate %d was missing. Value of %.6f has been automatically saved" % (self.gate_selected, ratio))
                self._set_gate_ratio(ratio)

        # Encoder based validation test
        elif self._can_use_encoder() and delta >= tolerance and not self.calibrating and current_ratio:
            # Correction attempts to load the filament according to encoder reporting
            if self.bowden_apply_correction:
                for i in range(2):
                    if delta >= tolerance:
                        msg = "Correction load move #%d into bowden" % (i+1)
                        _,_,_,delta = self._trace_filament_move(msg, delta, track=True)
                        self._log_debug("Correction load move was necessary, encoder now measures %.1fmm" % self._get_encoder_distance())
                    else:
                        break
                self._set_filament_pos_state(self.FILAMENT_POS_IN_BOWDEN)
                if delta >= tolerance:
                    self._log_info("Warning: Excess slippage was detected in bowden tube load afer correction moves. Gear moved %.1fmm, Encoder delta %.1fmm. See mmu.log for more details"% (length, delta))
            else:
                self._log_info("Warning: Excess slippage was detected in bowden tube load but 'bowden_apply_correction' is disabled. Gear moved %.1fmm, Encoder delta %.1fmm. See mmu.log for more details" % (length, delta))

            if delta >= tolerance:
                self._log_debug("Possible causes of slippage:\nCalibration ref length too long (hitting extruder gear before homing)\nCalibration ratio for gate is not accurate\nMMU gears are not properly gripping filament\nEncoder reading is inaccurate\nFaulty servo")

        self._random_failure()
        self._movequeues_wait_moves()
        if full:
            self._set_filament_pos_state(self.FILAMENT_POS_END_BOWDEN)
        elif not self.filament_pos == self.FILAMENT_POS_IN_BOWDEN:
            self._set_filament_pos_state(self.FILAMENT_POS_IN_BOWDEN)

    # Fast unload of filament from exit of extruder gear (end of bowden) to position close to MMU (gate_unload_buffer away)
    def _unload_bowden(self, length):
        if length <= 0: return
        if self.calibrated_bowden_length > 0 and not self.calibrating:
            length = min(length, self.calibrated_bowden_length)
        full = length == self.calibrated_bowden_length
        length -= self.gate_unload_buffer

        self._log_debug("Unloading bowden tube")
        self._set_filament_direction(self.DIRECTION_UNLOAD)
        self._servo_down()
        tolerance = self.bowden_allowable_unload_delta

        # Optional safety step
        if full and self._has_encoder() and self.bowden_pre_unload_test and not (self._check_sensor(self.ENDSTOP_EXTRUDER) is False) and not (self._check_sensor(self.ENDSTOP_GATE) is False):
            with self._require_encoder():
                self._log_debug("Performing bowden pre-unload test")
                _,_,_,delta = self._trace_filament_move("Bowden pre-unload test", -self.encoder_move_step_size)
                if delta > self.encoder_move_step_size * (self.bowden_pre_unload_error_tolerance/100.):
                    self._set_filament_pos_state(self.FILAMENT_POS_EXTRUDER_ENTRY)
                    raise MmuError("Bowden pre-unload test failed. Filament seems to be stuck in the extruder")
                length -= self.encoder_move_step_size
                self._set_filament_pos_state(self.FILAMENT_POS_IN_BOWDEN)

        # "Fast" unload
        if not (self._check_sensor(self.ENDSTOP_GATE) is False):
            _,_,_,delta = self._trace_filament_move("Course unloading move from bowden", -length, track=True)
            delta -= self._get_encoder_dead_space()

            # Encoder based validation test
            if self._can_use_encoder() and delta >= tolerance and not self.calibrating:
                # Only a warning because _unload_gate() will deal with it
                self._log_info("Warning: Excess slippage was detected in bowden tube unload. Gear moved %.1fmm, Encoder delta %.1fmm" % (length, delta))

        self._random_failure()
        self._movequeues_wait_moves()
        if full:
            self._set_filament_pos_state(self.FILAMENT_POS_START_BOWDEN)
        elif not self.filament_pos == self.FILAMENT_POS_IN_BOWDEN:
            self._set_filament_pos_state(self.FILAMENT_POS_IN_BOWDEN)

    # Optionally home filament to designated homing location at the extruder
    def _home_to_extruder(self, max_length):
        self._set_filament_direction(self.DIRECTION_LOAD)
        self._servo_down()
        measured = 0

        if self.extruder_homing_endstop == self.ENDSTOP_EXTRUDER_COLLISION:
            if self._has_encoder():
                actual,homed,measured,_ = self._home_to_extruder_collision_detection(max_length)
            else:
                raise MmuError("Attempting to home to extruder using 'collision' endstop but encoder is not configured on MMU!")

        elif self.extruder_homing_endstop == self.ENDSTOP_EXTRUDER_NONE:
            homed = True

        else:
            self._log_debug("Homing to extruder '%s' endstop, up to %.1fmm" % (self.extruder_homing_endstop, max_length))
            actual,homed,measured,_ = self._trace_filament_move("Homing filament to extruder endstop", max_length, motor="gear", homing_move=1, endstop_name=self.extruder_homing_endstop)
            if homed:
                self._log_debug("Extruder endstop reached after %.1fmm (measured %.1fmm)" % (actual, measured))
                self._set_filament_pos_state(self.FILAMENT_POS_HOMED_ENTRY)

                # Move the little bit more to reach extruder entrance if we homed to entry sensor
                # We do this here to allow _load_extruder() to work with "extruder_only" option
                if self.extruder_homing_endstop == self.ENDSTOP_EXTRUDER:
                    _,_,measured,_ = self._trace_filament_move("Aligning filament to extruder gear", self.toolhead_entry_to_extruder, motor="gear")

        if not homed:
            self._set_filament_pos_state(self.FILAMENT_POS_END_BOWDEN)
            raise MmuError("Failed to reach extruder after moving %.1fmm" % max_length)

        if measured > (max_length * 0.8):
            self._log_info("Warning: 80%% of 'extruder_homing_max' was used homing. You may want to adjust your calibrated bowden length ('%s') or increase 'extruder_homing_max'" % self.VARS_MMU_CALIB_BOWDEN_LENGTH)

        self._set_filament_pos_state(self.FILAMENT_POS_HOMED_EXTRUDER)

    # Special extruder homing option for detecting the collision base on lack of encoder movement
    def _home_to_extruder_collision_detection(self, max_length):
        # Lock the extruder stepper
        stepper_enable = self.printer.lookup_object('stepper_enable')
        ge = stepper_enable.lookup_enable(self.mmu_extruder_stepper.stepper.get_name())
        ge.motor_enable(self.toolhead.get_last_move_time())

        step = self.extruder_collision_homing_step * math.ceil(self.encoder_resolution * 10) / 10
        self._log_debug("Homing to extruder gear, up to %.1fmm in %.1fmm steps" % (max_length, step))

        with self._wrap_gear_current(self.extruder_homing_current, "for collision detection"):
            homed = False
            measured = delta = 0.
            for i in range(int(max_length / step)):
                msg = "Homing step #%d" % (i+1)
                _,_,smeasured,sdelta = self._trace_filament_move(msg, step, speed=self.gear_homing_speed)
                measured += smeasured
                delta += sdelta
                if sdelta >= self.encoder_min or abs(delta) > step: # Not enough or strange measured movement means we've hit the extruder
                    homed = True
                    measured -= step # Subtract the last step to improve accuracy
                    break
            self._log_debug("Extruder entrance%s found after %.1fmm move (%d steps), encoder measured %.1fmm (delta %.1fmm)"
                    % (" not" if not homed else "", step*(i+1), i+1, measured, delta))

        if delta > 5.0:
            self._log_info("Warning: A lot of slippage was detected whilst homing to extruder, you may want to reduce 'extruder_homing_current' and/or ensure a good grip on filament by gear drive")

        self._set_filament_position(self._get_filament_position() - step) # Ignore last step movement
        return step*i, homed, measured, delta

    # Move filament from the extruder gears (entrance) to the nozzle
    def _load_extruder(self, extruder_only=False):
        with self._wrap_action(self.ACTION_LOADING_EXTRUDER):
            self._log_debug("Loading filament into extruder")
            self._set_filament_direction(self.DIRECTION_LOAD)

            # Important to wait for filaments with wildy different print temps. In practice, the time taken
            # to perform a swap should be adequate to reach the target temp but better safe than sorry
            self._ensure_safe_extruder_temperature(wait=True)

            synced = not extruder_only
            if synced:
                self._servo_down()
                speed = self.extruder_sync_load_speed
                motor = "gear+extruder"
            else:
                self._servo_up()
                speed = self.extruder_load_speed
                motor = "extruder"

            fhomed = False
            if self._has_sensor(self.ENDSTOP_TOOLHEAD):
                # With toolhead sensor we always first home to toolhead sensor past the extruder entrance
                if self._check_sensor(self.ENDSTOP_TOOLHEAD):
                    raise MmuError("Possible toolhead sensor malfunction - filament detected before it entered extruder")
                self._log_debug("Homing up to %.1fmm to toolhead sensor%s" % (self.toolhead_homing_max, (" (synced)" if synced else "")))
                _,fhomed,measured,_ = self._trace_filament_move("Homing to toolhead sensor", self.toolhead_homing_max, motor=motor, homing_move=1, endstop_name=self.ENDSTOP_TOOLHEAD)
                if fhomed:
                    self._set_filament_pos_state(self.FILAMENT_POS_HOMED_TS)
                else:
                    self._set_filament_pos_state(self.FILAMENT_POS_EXTRUDER_ENTRY) # But could also still be POS_IN_BOWDEN!
                    raise MmuError("Failed to reach toolhead sensor after moving %.1fmm" % self.toolhead_homing_max)

            # Length may be reduced by previous unload in filament cutting use case. Ensure reduction is used only one time
            d = self.toolhead_sensor_to_nozzle if self._has_sensor(self.ENDSTOP_TOOLHEAD) else self.toolhead_extruder_to_nozzle
            length = max(d - self.filament_remaining - self.toolhead_ooze_reduction, 0)
            self.filament_remaining = 0.
            self._log_debug("Loading last %.1fmm to the nozzle..." % length)
            _,_,measured,delta = self._trace_filament_move("Loading filament to nozzle", length, speed=speed, motor=motor, wait=True)

            # Encoder based validation test
            if self._can_use_encoder() and not fhomed:
                self._log_debug("Total measured movement: %.1fmm, total delta: %.1fmm" % (measured, delta))
                if measured < self.encoder_min:
                    raise MmuError("Move to nozzle failed (encoder didn't sense any movement). Extruder may not have picked up filament or filament did not home correctly")
                elif delta > length * (self.toolhead_move_error_tolerance/100.):
                    self._set_filament_pos_state(self.FILAMENT_POS_IN_EXTRUDER)
                    raise MmuError("Move to nozzle failed (encoder didn't sense sufficient movement). Extruder may not have picked up filament or filament did not home correctly")

            self._random_failure()
            self._movequeues_wait_moves()
            self._set_filament_pos_state(self.FILAMENT_POS_LOADED)
            self._log_debug("Filament should loaded to nozzle")

    # Extract filament past extruder gear (to end of bowden). Assume that tip has already been formed
    # and we are parked somewhere in the extruder either by slicer or by stand alone tip creation
    # But be careful:
    #   A poor tip forming routine or slicer could have popped the filament out of the extruder already
    # Ending point is either the exit of the extruder or at the extruder (entry) endstop if fitted
    def _unload_extruder(self, extruder_only=False, validate=True):
        with self._wrap_action(self.ACTION_UNLOADING_EXTRUDER):
            self._log_debug("Extracting filament from extruder")
            self._set_filament_direction(self.DIRECTION_UNLOAD)
            self._ensure_safe_extruder_temperature(wait=False)

            synced = self.servo_state == self.SERVO_DOWN_STATE and not extruder_only
            if synced:
                self._servo_down()
                speed = self.extruder_sync_unload_speed
                motor = "gear+extruder"
            else:
                self._servo_up()
                speed = self.extruder_unload_speed
                motor = "extruder"

            fhomed = False
            if self._has_sensor(self.ENDSTOP_EXTRUDER) and not extruder_only:
                # BEST Strategy: Extruder exit movement leveraging extruder entry sensor. Must be synced
                synced = True
                self._servo_down()
                speed = self.extruder_sync_unload_speed
                motor = "gear+extruder"

                if not self._check_sensor(self.ENDSTOP_EXTRUDER):
                    self._log_info("Warning: Filament was not detected by extruder (entry) sensor at start of extruder unload")
                    fhomed = True # Assumption
                else:
                    hlength = self.toolhead_extruder_to_nozzle + self.toolhead_entry_to_extruder + self.toolhead_unload_safety_margin
                    self._log_debug("Reverse homing up to %.1fmm to extruder sensor (synced) to exit extruder" % hlength)
                    _,fhomed,_,_ = self._trace_filament_move("Reverse homing to extruder sensor", -hlength, motor=motor, homing_move=-1, endstop_name=self.ENDSTOP_EXTRUDER)

                if not fhomed:
                    raise MmuError("Failed to reach extruder entry sensor after moving %.1fmm" % hlength)
                else:
                    validate = False
                    # We know exactly where end of filament is so true up
                    self._set_filament_pos_state(self.FILAMENT_POS_HOMED_ENTRY)
                    self._set_filament_position(-(self.toolhead_extruder_to_nozzle + self.toolhead_entry_to_extruder))

                # Extra pedantic validation if we have toolhead sensor
                if self._check_sensor(self.ENDSTOP_TOOLHEAD):
                    raise MmuError("Toolhead sensor still reports filament is present in toolhead! Possible sensor malfunction")

            else:
                if self._has_sensor(self.ENDSTOP_TOOLHEAD):
                    # NEXT BEST: With toolhead sensor we first home to toolhead sensor. Optionally synced
                    if not self._check_sensor(self.ENDSTOP_TOOLHEAD):
                        self._log_info("Warning: Filament was not detected in extruder by toolhead sensor at start of extruder unload")
                        fhomed = True # Assumption
                    else:
                        hlength = self.toolhead_sensor_to_nozzle + self.toolhead_unload_safety_margin
                        self._log_debug("Reverse homing up to %.1fmm to toolhead sensor%s" % (hlength, (" (synced)" if synced else "")))
                        _,fhomed,_,_ = self._trace_filament_move("Reverse homing to toolhead sensor", -hlength, motor=motor, homing_move=-1, endstop_name=self.ENDSTOP_TOOLHEAD)
                    if not fhomed:
                        raise MmuError("Failed to reach toolhead sensor after moving %.1fmm" % hlength)
                    else:
                        validate = False
                        # We know exactly where end of filament is so true up
                        self._set_filament_pos_state(self.FILAMENT_POS_HOMED_TS)
                        self._set_filament_position(-self.toolhead_sensor_to_nozzle)

                # Finish up with regular extruder exit movement. Optionally synced
                length = max(0, self.toolhead_extruder_to_nozzle + self._get_filament_position()) + self.toolhead_unload_safety_margin
                self._log_debug("Unloading last %.1fmm to exit the extruder%s" % (length, " (synced)" if synced else ""))
                _,_,measured,delta = self._trace_filament_move("Unloading extruder", -length, speed=speed, motor=motor, wait=True)

                # Best guess of filament position is right at extruder entrance or just beyond if synced
                if synced:
                    self._set_filament_position(-(self.toolhead_extruder_to_nozzle + self.toolhead_unload_safety_margin))
                else:
                    self._set_filament_position(-self.toolhead_extruder_to_nozzle)

                # Encoder based validation test if it has high chance of being useful
                # NOTE: This check which use to raise MmuError() is triping many folks up because they have poor tip forming
                #       logic so just log error and continue. This disguises the root cause problem but will make folks happier
                #       Not performed for slicer tip forming (validate=True) because everybody is ejecting the filament!
                if validate and self._can_use_encoder() and length > self.encoder_move_step_size:
                    self._log_debug("Total measured movement: %.1fmm, total delta: %.1fmm" % (measured, delta))
                    msg = None
                    if measured < self.encoder_min:
                        msg = "any"
                    elif synced and delta > length * (self.toolhead_move_error_tolerance/100.):
                        msg = "suffient"
                    if msg:
                        self._log_error("Encoder not sensing %s movement:\nConcluding filament either stuck in the extruder or tip forming erroneously completely ejected filament" % msg)
                        self._log_info("Will attempt to continue...")
                self._set_filament_pos_state(self.FILAMENT_POS_END_BOWDEN)

            self._random_failure()
            self._movequeues_wait_moves()
            self._log_debug("Filament should be out of extruder")


##############################################
# LOAD / UNLOAD SEQUENCES AND FILAMENT TESTS #
##############################################

    def _load_sequence(self, length=None, skip_extruder=False, extruder_only=False):
        self._movequeues_wait_moves()
        self._log_info("Loading %s..." % ("extruder" if extruder_only else "filament"))
        full = home = False
        if not length:
            length = self.calibrated_bowden_length
        self._set_filament_direction(self.DIRECTION_LOAD)
        self._initialize_filament_position(dwell=None)    # Encoder 0000

        if not extruder_only:
            self._display_visual_state()
            if (length >= self.calibrated_bowden_length):
                if (length > self.calibrated_bowden_length):
                    length = self.calibrated_bowden_length
                    self._log_info("Restricting load length to extruder calibration reference of %.1fmm" % length)
                full = True
                self._track_load_start()
                home = self._must_home_to_extruder()
            else:
                skip_extruder = True
            current_action = self._set_action(self.ACTION_LOADING)

        try:
            # Note: Conditionals deliberately coded this way to match macro alternative
            start_filament_pos = self.filament_pos
            if self.gcode_load_sequence:
                self._log_debug("Calling external user defined loading sequence macro")
                self._wrap_gcode_command("_MMU_LOAD_SEQUENCE FILAMENT_POS=%d LENGTH=%.1f FULL=%d HOME_EXTRUDER=%d SKIP_EXTRUDER=%d EXTRUDER_ONLY=%d" % (start_filament_pos, length, int(full), int(home), int(skip_extruder), int(extruder_only)), exception=True)

            elif extruder_only:
                if start_filament_pos < self.FILAMENT_POS_EXTRUDER_ENTRY:
                    self._load_extruder(extruder_only=True)
                else:
                    self._log_debug("Assertion failure: Unexpected state %d in _load_sequence(extruder_only=True)" % start_filament_pos)
                    raise MmuError("Cannot load extruder because already in extruder. Unload first")

            elif start_filament_pos >= self.FILAMENT_POS_EXTRUDER_ENTRY:
                self._log_debug("Assertion failure: Unexpected state %d in _load_sequence()" % start_filament_pos)
                raise MmuError("Cannot load because already in extruder. Unload first")

            else:
                if start_filament_pos <= self.FILAMENT_POS_UNLOADED:
                    self._load_gate()

                if start_filament_pos < self.FILAMENT_POS_END_BOWDEN:
                    self._load_bowden(length)

                if start_filament_pos < self.FILAMENT_POS_HOMED_EXTRUDER and home:
                    self._home_to_extruder(self.extruder_homing_max)

                if not skip_extruder:
                    self._load_extruder()

            self._movequeues_wait_moves()
            msg = "Load of %.1fmm filament successful" % self._get_filament_position()
            if self._can_use_encoder():
                msg += " (encoder measured %.1fmm)" % self._get_encoder_distance(dwell=None)
            self._log_info(msg)
        except MmuError as ee:
            if full:
                self._track_gate_statistics('load_failures', self.gate_selected)
            raise MmuError("Load sequence failed: %s" % (str(ee)))
        finally:
            if full:
                self._track_load_end()
            if not extruder_only:
                self._set_action(current_action)
            if not self._is_printing():
                self._servo_up()

    def _unload_sequence(self, length=None, check_state=False, skip_tip=False, extruder_only=False, runout=False):
        self._movequeues_wait_moves()
        if not length:
            length = self.calibrated_bowden_length
        self._set_filament_direction(self.DIRECTION_UNLOAD)
        self._initialize_filament_position(dwell=None)    # Encoder 0000

        if check_state or self.filament_pos == self.FILAMENT_POS_UNKNOWN:
            # Let's determine where filament is and reset state before continuing
            self._recover_filament_pos(message=True)

        if self.filament_pos == self.FILAMENT_POS_UNLOADED:
            self._log_debug("Filament already ejected")
            self._servo_auto()
            return

        try:
            self._log_info("Unloading %s..." % ("extruder" if extruder_only else "filament"))
            if not extruder_only:
                current_action = self._set_action(self.ACTION_UNLOADING)
                self._track_unload_start()
                self._display_visual_state()

            park_pos = 0.
            if skip_tip and not runout:
                # Slicer was responsible for the tip, but the user must sent the slicer_tip_park_pos
                park_pos = self.slicer_tip_park_pos
                self._set_filament_position(-park_pos)
                if park_pos == 0.:
                    self._log_error("Tip forming performed by slicer but 'slicer_tip_park_pos' not set")
                else:
                    self._log_debug("Tip forming performed by slicer, park_pos set to %.1fmm" % park_pos)

            elif self.filament_pos >= self.FILAMENT_POS_IN_EXTRUDER or runout:
                # Extruder only in runout case to give filament best chance to reach gear
                detected = self._form_tip_standalone(extruder_only=(extruder_only or runout))
                park_pos = self._get_filament_position()

                if runout:
                    if self._check_pre_gate_sensor(self.gate_selected) is False or self._check_sensor(self.ENDSTOP_GATE) is False or (self._has_encoder() and self._get_encoder_distance() == 0):
                        self._log_info("Warning: Filament not seen at MMU after after tip forming move. Unload may not be possible")

                self._wrap_gcode_command(self.post_form_tip_macro, exception=True)

            # Note: Conditionals deliberately coded this way to match macro alternative
            start_filament_pos = self.filament_pos
            unload_to_buffer = (start_filament_pos >= self.FILAMENT_POS_END_BOWDEN and not extruder_only)
            if self.gcode_unload_sequence:
                self._log_debug("Calling external user defined unloading sequence macro")
                self._wrap_gcode_command("_MMU_UNLOAD_SEQUENCE FILAMENT_POS=%d LENGTH=%.1f EXTRUDER_ONLY=%d PARK_POS=%.1f" % (start_filament_pos, length, extruder_only, park_pos), exception=True)

            elif extruder_only:
                if start_filament_pos >= self.FILAMENT_POS_EXTRUDER_ENTRY:
                    self._unload_extruder(extruder_only=True, validate=not skip_tip)
                else:
                    self._log_debug("Assertion failure: Unexpected state %d in _unload_sequence(extruder_only=True)" % start_filament_pos)
                    raise MmuError("Cannot unload extruder because filament not in extruder!")

            elif start_filament_pos == self.FILAMENT_POS_UNLOADED:
                self._log_debug("Assertion failure: Unexpected state %d in _unload_sequence()" % start_filament_pos)
                raise MmuError("Cannot unload because already unloaded!")

            else:
                if start_filament_pos >= self.FILAMENT_POS_EXTRUDER_ENTRY:
                    # Exit extruder, fast unload of bowden, then slow unload encoder
                    self._unload_extruder(validate=not skip_tip)

                if start_filament_pos >= self.FILAMENT_POS_END_BOWDEN:
                    # Fast unload of bowden, then unload encoder
                    self._unload_bowden(length)
                    self._unload_gate()

                elif start_filament_pos >= self.FILAMENT_POS_HOMED_GATE:
                    # Have to do slow unload because we don't know exactly where we are
                    self._unload_gate(homing_max=length) # Full slow unload

            if unload_to_buffer and self.gate_status[self.gate_selected] != self.GATE_EMPTY:
                self._set_gate_status(self.gate_selected, self.GATE_AVAILABLE_FROM_BUFFER)

            # If runout then over unload to prevent accidental reload
            if runout and self.endless_spool_final_eject > 0.:
                self._log_info("Ejecting filament from MMU...")
                _,_,measured,_ = self._trace_filament_move("EndlessSpool final eject", -self.endless_spool_final_eject)

            # Encoder based validation test
            if self._can_use_encoder():
                movement = self._servo_up(measure=True)
                if movement > self.encoder_min:
                    self._set_filament_pos_state(self.FILAMENT_POS_UNKNOWN)
                    raise MmuError("It may be time to get the pliers out! Filament appears to stuck somewhere")
            else:
                self._servo_up()

            msg = "Unload of %.1fmm filament successful" % self._get_filament_position()
            if self._can_use_encoder():
                msg += " (encoder measured %.1fmm)" % self._get_encoder_distance(dwell=False)
            self._log_info(msg)

        except MmuError as ee:
            if not extruder_only:
                self._track_gate_statistics('unload_failures', self.gate_selected)
            raise MmuError("Unload sequence failed: %s" % (str(ee)))

        finally:
            if not extruder_only:
                self._track_unload_end()
                self._set_action(current_action)

    # This is a recovery routine to determine the most conservative location of the filament for unload purposes
    def _recover_filament_pos(self, strict=False, message=False):
        if message:
            self._log_info("Attempting to recover filament position...")
        ts = self._check_sensor(self.ENDSTOP_TOOLHEAD)
        if ts is None: # Not installed
            if self._check_filament_in_mmu():
                if self._check_filament_still_in_extruder():
                    self._set_filament_pos_state(self.FILAMENT_POS_IN_EXTRUDER)
                else:
                    self._set_filament_pos_state(self.FILAMENT_POS_IN_BOWDEN) # This prevents fast unload move
            else:
                self._set_filament_pos_state(self.FILAMENT_POS_UNLOADED)
        elif ts: # Filament detected in toolhead
            self._set_filament_pos_state(self.FILAMENT_POS_LOADED)
        else: # Filament not detected in toolhead
            if self._check_filament_in_mmu():
                if self.strict_filament_recovery or strict:
                    if self._check_filament_still_in_extruder():
                        self._set_filament_pos_state(self.FILAMENT_POS_EXTRUDER_ENTRY)
                    else:
                        self._set_filament_pos_state(self.FILAMENT_POS_IN_BOWDEN)
                else:
                    self._set_filament_pos_state(self.FILAMENT_POS_IN_BOWDEN) # Slight risk of it still being gripped by extruder
            else:
                self._set_filament_pos_state(self.FILAMENT_POS_UNLOADED)

    # Retract the filament by the extruder stepper only and see if we do not have any encoder movement
    # This assumes that we already tip formed, and the filament is parked somewhere in the extruder
    # Return if filament detected and distance filament moved during test
    def _test_filament_in_extruder_by_retracting(self, length=None):
        with self._require_encoder():
            self._log_debug("Testing for filament in extruder by retracting on extruder stepper only")
            if not length:
                length = self.encoder_move_step_size
            self._servo_up()
            _,_,measured,_ = self._trace_filament_move("Moving extruder to test for filament exit", -length, speed=self.extruder_unload_speed, motor="extruder")
            detected = measured > self.encoder_min
            self._log_debug("Filament %s in extruder" % ("detected" if detected else "not detected"))
            return detected, measured

    # Form tip prior to extraction from the extruder. This can take the form of shaping the filament or could simply
    # activate a filament cutting mechanism. Sets filament position based on park pos
    # Returns True if filament is detected
    def _form_tip_standalone(self, extruder_only=False):
        self._movequeues_wait_moves()

        # Pre check to validate the presence of filament in the extruder and case where we don't need to form tip
        if self._check_sensor(self.ENDSTOP_EXTRUDER) or self._check_sensor(self.ENDSTOP_TOOLHEAD):
            filament_initially_present = True
        else:
            # Only the "extruder" sensor can definitely answer but believe toolhead if that is all we have
            filament_initially_present = self._check_sensor(self.ENDSTOP_EXTRUDER)
            if filament_initially_present is None:
                filament_initially_present = self._check_sensor(self.ENDSTOP_TOOLHEAD)

        if filament_initially_present is False:
            self._log_debug("Tip forming skipped because no filament was detected")

            if self.filament_pos == self.FILAMENT_POS_LOADED:
                self._set_filament_pos_state(self.FILAMENT_POS_EXTRUDER_ENTRY)
            else:
                self._set_filament_pos_state(self.FILAMENT_POS_IN_BOWDEN)

            self._set_filament_position(-self.toolhead_extruder_to_nozzle)
            return False

        gcode_macro = self.printer.lookup_object("gcode_macro %s" % self.form_tip_macro, None)
        if gcode_macro is None:
            raise MmuError("Filament tip forming macro '%s' not found" % self.form_tip_macro)

        with self._wrap_action(self.ACTION_FORMING_TIP):
            synced = self.sync_form_tip and not extruder_only
            self._sync_gear_to_extruder(synced, servo=True, current=False)
            self._ensure_safe_extruder_temperature(wait=False)

            # Perform the tip forming move and establish park_pos
            initial_encoder_position = self._get_encoder_distance()
            park_pos, self.filament_remaining, reported = self._do_form_tip()
            measured = self._get_encoder_distance(dwell=None) - initial_encoder_position

            # Encoder based validation test
            detected = True # Start with assumption that filament was present
            if self._can_use_encoder() and not reported:
                # Logic to try to validate success and update presence of filament based on movement
                if filament_initially_present is True:
                    # With encoder we might be able to check for clog now
                    if not measured > self.encoder_min:
                        raise MmuError("No encoder movement: Concluding filament is stuck in extruder")
                else:
                    # Couldn't determine if we initially had filament at start (lack of sensors)
                    if not measured > self.encoder_min:
                        # No movement. We can be confident we are/were empty
                        detected = False
                    elif synced:
                        # A further test is needed to see if the filament is actually in the extruder
                        detected, moved = self._test_filament_in_extruder_by_retracting()
                        park_pos += moved

            self._set_filament_position(-park_pos)
            self._set_encoder_distance(initial_encoder_position + park_pos)

            if detected:
                # Definitely in extruder
                self._set_filament_pos_state(self.FILAMENT_POS_IN_EXTRUDER)
            else:
                # No detection. Best to assume we are somewhere in bowden for defensive unload
                self._set_filament_pos_state(self.FILAMENT_POS_IN_BOWDEN)

            return detected

    def _do_form_tip(self, test=False):
        with self._wrap_extruder_current(self.extruder_form_tip_current, "for tip forming move"):
            initial_extruder_position = self.mmu_extruder_stepper.stepper.get_commanded_position()
            initial_encoder_position = self._get_encoder_distance()

            gcode_macro = self.printer.lookup_object("gcode_macro %s" % self.form_tip_macro, "_MMU_FORM_TIP")
            try:
                initial_pa = self.printer.lookup_object(self.extruder_name).get_status(0)['pressure_advance'] # Capture PA in case user's tip forming resets it
                self._log_info("Forming tip...")
                self._wrap_gcode_command("%s%s" % (self.form_tip_macro, " FINAL_EJECT=1" if test else ""), exception=True)
            finally:
                self._movequeues_wait_moves()
                self.gcode.run_script_from_command("SET_PRESSURE_ADVANCE ADVANCE=%.4f" % initial_pa) # Restore PA

            stepper_movement = initial_extruder_position - self.mmu_extruder_stepper.stepper.get_commanded_position()
            measured = self._get_encoder_distance(dwell=None) - initial_encoder_position
            park_pos = gcode_macro.variables.get("output_park_pos", -1)
            try:
                park_pos = float(park_pos)
            except ValueError as e:
                self._log_error("Reported `output_park_pos: %s` could not be parsed: %s" % (park_pos, str(e)))
                park_pos = -1

            if park_pos < 0:
                # Use stepper movement
                reported = False
                filament_remaining = 0.
                park_pos = stepper_movement
                msg = "After tip formation, extruder moved (park_pos): %.1fmm, encoder measured %.1fmm" % (park_pos, measured)
                if test:
                    self._log_always(msg)
                else:
                    self._log_trace(msg)
            else:
                # Means the macro reported it (usually for filament cutting)
                reported = True
                filament_remaining = park_pos - stepper_movement
                msg = "After tip formation, park_pos reported as: %.1fmm with %.1fmm filament remaining in extruder (extruder moved: %.1fmm, encoder measured %.1fmm)" % (park_pos, filament_remaining, stepper_movement, measured)
                if test:
                    self._log_always(msg)
                else:
                    self._log_trace(msg)

            if not test and park_pos > self.toolhead_extruder_to_nozzle:
                self._log_error("Warning: Park_pos (%.1fmm) cannot be greater than 'toolhead_extruder_to_nozzle' distance of %.1fmm! Assumming fully unloaded from extruder" % (park_pos, self.toolhead_extruder_to_nozzle))
                park_pos = self.toolhead_extruder_to_nozzle
                filament_remaining = 0.

        return park_pos, filament_remaining, reported


#################################
# SELECTOR MOVEMENT AND CONTROL #
#################################

    def _home(self, tool = -1, force_unload = -1):
        if self.virtual_selector: return
        if self._check_in_bypass(): return
        with self._wrap_action(self.ACTION_HOMING):
            self._log_info("Homing MMU...")

            if force_unload != -1:
                self._log_debug("(asked to %s)" % ("force unload" if force_unload == 1 else "not unload"))
            if force_unload == 1:
                # Forced unload case for recovery
                self._unload_sequence(check_state=True)
            elif force_unload == -1 and self.filament_pos != self.FILAMENT_POS_UNLOADED:
                # Automatic unload case
                self._unload_sequence()

            self._unselect_tool()
            self._home_selector()
            if tool >= 0:
                self._select_tool(tool)

    def _home_selector(self):
        self.is_homed = False
        self.gate_selected = self.TOOL_GATE_UNKNOWN
        self._servo_move()
        self._movequeues_wait_moves()
        homing_state = MmuHoming(self.printer, self.mmu_toolhead)
        homing_state.set_axes([0])
        try:
            self.mmu_kinematics.home(homing_state)
            self.is_homed = True
        except Exception as e: # Homing failed
            self._set_tool_selected(self.TOOL_GATE_UNKNOWN)
            raise MmuError("Homing selector failed because of blockage or malfunction. Klipper reports: %s" % str(e))
        self.last_selector_move_time = self.estimated_print_time(self.reactor.monotonic())

    def _position_selector(self, target):
        if not self.selector_touch:
            self._trace_selector_move("Positioning selector", target)
        else:
            init_pos = self.mmu_toolhead.get_position()[0]
            halt_pos, successful = self._attempt_selector_touch_move(target)
            travel = abs(init_pos - halt_pos)
            if not successful:
                if travel < 3.5: # Filament stuck in the current selector
                    self._log_info("Selector is blocked by inside filament, trying to recover...")
                    msg = "Resetting selector by a distance of: %.1fmm" % -travel
                    self._trace_selector_move(msg, init_pos) # Realign selector
    
                    # See if we can detect filament in the encoder
                    found = self._check_filament_at_gate()
                    if not found:
                        # Try to engage filament to the encoder
                        _,_,measured,delta = self._trace_filament_move("Trying to re-enguage encoder", 45.)
                        if measured < self.encoder_min:
                            raise MmuError("Selector recovery failed. Path is probably internally blocked and unable to move filament to clear")
    
                    # Now try a full unload sequence
                    try:
                        self._unload_sequence(check_state=True)
                    except MmuError as ee:
                        # Add some more context to the error and re-raise
                        raise MmuError("Selector recovery failed because: %s" % (str(ee)))
    
                    # Ok, now check if selector can now reach proper target
                    self._home_selector()
                    successful, halt_pos = self._attempt_selector_touch_move(target)
                    if not successful:
                        # Selector path is still blocked
                        self.is_homed = False
                        self._unselect_tool()
                        raise MmuError("Selector recovery failed. Path is probably internally blocked")
                else: # Selector path is blocked, probably not internally
                    self.is_homed = False
                    self._unselect_tool()
                    raise MmuError("Selector path is probably externally blocked")

    def _attempt_selector_touch_move(self, target):
        halt_pos,homed = self._trace_selector_move("Attempting selector 'touch' movement", target, homing_move=1, endstop_name=self.ENDSTOP_SELECTOR_TOUCH)
        delta = abs(target - halt_pos)
        if delta <= 1.5:
            msg = "Truing selector %.1fmm to %.1fmm" % (delta, target)
            halt_pos,_ = self._trace_selector_move(msg, target)
            return halt_pos, True
        else:
            return halt_pos, False

    # Raw wrapper around all selector moves except homing
    # Returns position after move, if homed (homing moves), trigger position (homing moves)
    def _trace_selector_move(self, trace_str, new_pos, speed=None, homing_move=0, endstop_name=None, wait=True):
        if trace_str:
            self._log_trace(trace_str)
        speed = speed or self.selector_move_speed
        accel = self.mmu_toolhead.get_selector_limits()[1]
        pos = self.mmu_toolhead.get_position()
        homed = False

        if homing_move != 0:
            self._log_stepper("SELECTOR: position=%.1f, speed=%.1f, accel=%.1f homing_move=%d, endstop_name=%s" % (new_pos, speed, accel, homing_move, endstop_name))

            # Klipper generates TTC errors for tiny homing moves!
            if abs(new_pos - pos[0]) < 0.01: # Workaround for Timer Too Close error with short homing moves
                self._log_trace("Warning: short homing move detected on selector - ignored")
                return pos[0], homed

            # Check for valid endstop
            endstop = self.selector_rail.get_extra_endstop(endstop_name) if endstop_name is not None else self.selector_rail.get_endstops()
            if endstop is None:
                self._log_error("Endstop '%s' not found on selector rail" % endstop_name)
                return pos[0], homed

            # Don't allow stallguard home moves in rapid succession (TMC limitation)
            if endstop and self.selector_rail.is_endstop_virtual(endstop_name):
                current_time = self.estimated_print_time(self.reactor.monotonic())
                time_since_last = self.last_selector_move_time + 1.0 - current_time # 1 sec recovery time
                if (time_since_last) > 0:
                    self._log_trace("Waiting %.2f seconds before next touch move" % time_since_last)
                    self._movequeues_dwell(time_since_last, toolhead=False)

            hmove = HomingMove(self.printer, endstop, self.mmu_toolhead)
            try:
                trig_pos = [0., 0., 0., 0.]
                pos[0] = new_pos
                trig_pos = hmove.homing_move(pos, speed, probe_pos=True, triggered=homing_move > 0, check_triggered=True)
                homed = True
                if self.selector_rail.is_endstop_virtual(endstop_name):
                    # Stallguard doesn't do well at slow speed. Try to infer move completion
                    if abs(trig_pos[0] - new_pos) < 1.0:
                        homed = False
            except self.printer.command_error as e:
                homed = False
            finally:
                pos = self.mmu_toolhead.get_position()
                self._log_stepper("SELECTOR: halt_pos=%.1f, homed=%s, trig_pos=%.1f" % (pos[0], homed, trig_pos[0]))

        else:
            self._log_stepper("SELECTOR: position=%.1f, speed=%.1f, accel=%.1f" % (new_pos, speed, accel))
            pos[0] = new_pos
            self.mmu_toolhead.move(pos, speed)
            if wait:
                self._movequeues_wait_moves(toolhead=False)

        self.last_selector_move_time = self.estimated_print_time(self.reactor.monotonic())
        return pos[0], homed

    def _set_selector_pos(self, new_pos):
        pos = self.mmu_toolhead.get_position()
        pos[0] = new_pos
        self.mmu_toolhead.set_position(pos, homing_axes=(0,))
        stepper_enable = self.printer.lookup_object('stepper_enable')
        se = stepper_enable.lookup_enable(self.selector_stepper.get_name())
        se.motor_enable(self.mmu_toolhead.get_last_move_time())

    def _measure_to_home(self):
        selector_steps = self.selector_stepper.get_step_dist()
        init_mcu_pos = self.selector_stepper.get_mcu_position()
        found_home = False
        try:
            homing_state = MmuHoming(self.printer, self.mmu_toolhead)
            homing_state.set_axes([0])
            self.mmu_kinematics.home(homing_state)
            found_home = True
        except Exception as e:
            pass # Home not found
        mcu_position = self.selector_stepper.get_mcu_position()
        traveled = abs(mcu_position - init_mcu_pos) * selector_steps
        return traveled, found_home


#################################
# FILAMENT MOVEMENT AND CONTROL #
#################################

    # Convenience wrapper around all gear and extruder motor movement that tracks measured movement and create trace log entry
    # motor = "gear"           - gear motor(s) only on rail
    #         "gear+extruder"  - gear and extruder included on rail
    #         "extruder"       - extruder only on gear rail
    #         "both"           - gear and extruder together but independent (legacy, homing move not possible)
    #         "synced"         - gear synced with extruder as in print (homing move not possible)
    #
    # If homing move then endstop name can be specified.
    #         "mmu_gate"       - at the gate on MMU (when motor includes "gear")
    #         "extruder"       - just before extruder entrance (motor includes "gear" or "extruder")
    #         "toolhead"       - after extruder entrance (motor includes "gear" or "extruder")
    #         "mmu_gear_touch" - stallguard on gear (when motor includes "gear", only useful for motor="gear")
    #         "mmu_ext_touch"  - stallguard on nozzle (when motor includes "extruder", only useful for motor="extruder")
    #
    # All move distances are interpreted as relative
    # 'sync' will synchronize the MMU toolhead and Printer toolhead before move
    # 'wait' will wait on appropriate move queue(s) after completion of move (forced to True if need encoder reading)
    # 'measure' whether we need to wait and measure encoder for movement
    # 'encoder_dwell' delay some additional time to ensure we have accurate encoder reading (if encoder fitted and required for measuring)
    #
    # All moves return: actual (relative), homed, measured, delta; mmu_toolhead.get_position[1] holds absolute position
    #
    def _trace_filament_move(self, trace_str, dist, speed=None, accel=None, motor="gear", homing_move=0, endstop_name="default",
			track=False, sync=False, wait=False, encoder_dwell=False):
        self._sync_gear_to_extruder(False) # Safety - ensure we reset extruder syncing
        encoder_start = self._get_encoder_distance(dwell=encoder_dwell)
        pos = self.mmu_toolhead.get_position()
        ext_pos = self.toolhead.get_position()
        homed = False
        actual = dist
        delta = 0.
        null_rtn = (0., False, 0., 0.)

        if homing_move != 0:
            # Klipper generates TTC errors for tiny homing moves!
            if abs(dist) < 0.01: # Workaround for Timer Too Close error with short homing moves
                self._log_trace("Warning: short homing move detected on gear - ignored")
                return null_rtn

            # Check for valid endstop
            endstop = self.gear_rail.get_extra_endstop(endstop_name) if endstop_name is not None else self.gear_rail.get_endstops()
            if endstop is None:
                self._log_error("Endstop '%s' not found" % endstop_name)
                return null_rtn

        # Set sensible speeds and accelaration if not supplied
        if motor in ["gear"]:
            if homing_move != 0:
                speed = speed or self.gear_homing_speed
                accel = accel or min(self.gear_from_buffer_accel, self.gear_from_spool_accel)
            else:
                if abs(dist) > self.gear_short_move_threshold:
                    if self.gate_selected >= 0 and self.gate_status[self.gate_selected] != self.GATE_AVAILABLE_FROM_BUFFER and dist > 0:
                        speed = speed or self.gear_from_spool_speed
                        accel = accel or self.gear_from_spool_accel
                    else:
                        speed = speed or self.gear_from_buffer_speed
                        accel = accel or self.gear_from_buffer_accel
                else:
                    speed = speed or self.gear_short_move_speed
                    accel = accel or self.gear_short_move_accel

        elif motor in ["both", "gear+extruder", "synced"]:
            if homing_move != 0:
                speed = speed or min(self.gear_homing_speed, self.extruder_homing_speed)
                accel = accel or min(max(self.gear_from_buffer_accel, self.gear_from_spool_accel), self.extruder_accel)
            else:
                speed = speed or (self.extruder_sync_load_speed if dist > 0 else self.extruder_sync_unload_speed)
                accel = accel or min(max(self.gear_from_buffer_accel, self.gear_from_spool_accel), self.extruder_accel)

        elif motor in ["extruder"]:
            if homing_move != 0:
                speed = speed or self.extruder_homing_speed
                accel = accel or self.extruder_accel
            else:
                speed = speed or (self.extruder_load_speed if dist > 0 else self.extruder_unload_speed)
                accel = accel or self.extruder_accel

        else:
            self._log_error("Assertion failure: Invalid motor specification '%'" % motor)
            return null_rtn

        # Apply pre-gate speed override
        if self.gate_selected >= 0:
            adjust = self.gate_speed_override[self.gate_selected] / 100.
            speed *= adjust
            accel *= adjust

        if sync:
            self._movequeues_sync()

        # Gear rail is driving the filament
        if motor in ["gear", "gear+extruder", "extruder"]:
            with self._wrap_sync_extruder_to_gear(motor in ["gear+extruder", "extruder"], extruder_only=(motor == "extruder")):
                if homing_move != 0:
                    self._log_stepper("%s HOME: dist=%.1f, speed=%.1f, accel=%.1f, endstop_name=%s, sync=%s, wait=%s"% (motor.upper(), dist, speed, accel, endstop_name, sync, wait))
                    trig_pos = [0., 0., 0., 0.]
                    hmove = HomingMove(self.printer, endstop, self.mmu_toolhead)
                    init_pos = pos[1]
                    pos[1] += dist
                    got_comms_timeout = False # HACK: Logic to try to mask CANbus timeout issues
                    for attempt in range(self.canbus_comms_retries):  # HACK: We can repeat because homing move
                        try:
                            initial_mcu_pos = self.mmu_extruder_stepper.stepper.get_mcu_position() # For not homing extruder
                            #init_pos = pos[1]
                            #pos[1] += dist
                            with self._wrap_accel(accel):
                                trig_pos = hmove.homing_move(pos, speed, probe_pos=True, triggered=homing_move > 0, check_triggered=True)
                            homed = True
                            if self.gear_rail.is_endstop_virtual(endstop_name):
                                # Stallguard doesn't do well at slow speed. Try to infer move completion
                                if abs(trig_pos[1] - dist) < 1.0:
                                        homed = False
                        except self.printer.command_error as e:
                            # CANbus mcu's often seen to exhibit "Communication timeout" so surface errors to user
                            if abs(trig_pos[1] - dist) > 0. and not "after full movement" in str(e):
                                if 'communication timeout' in str(e).lower():
                                    got_comms_timeout = True
                                self._log_error("Did not complete homing move: %s" % str(e))
                            else:
                                self._log_stepper("Did not home: %s" % str(e))
                            homed = False
                        finally:
                            halt_pos = self.mmu_toolhead.get_position()
                            actual = halt_pos[1] - init_pos
                            if not self.homing_extruder:
                                # This isn't super accurate if extruder is on different mcu from MMU gear steppers, but it's
                                # good enough if the user has opted out of the default homing extruder
                                actual = (self.mmu_extruder_stepper.stepper.get_mcu_position() - initial_mcu_pos) * self.mmu_extruder_stepper.stepper.get_step_dist()
                        if not got_comms_timeout:
                            break
                else:
                    self._log_stepper("%s: dist=%.1f, speed=%.1f, accel=%.1f, sync=%s, wait=%s" % (motor.upper(), dist, speed, accel, sync, wait))
                    pos[1] += dist
                    with self._wrap_accel(accel):
                        self.mmu_toolhead.move(pos, speed)

        # Extruder is driving the filament
        elif motor in ["synced"]:
            self._ensure_safe_extruder_temperature(wait=False)
            with self._wrap_sync_gear_to_extruder(True):
                if homing_move != 0:
                    self._log_error("Not possible to perform homing move while synced")
                else:
                    self._log_stepper("%s: dist=%.1f, speed=%.1f, accel=%.1f, sync=%s, wait=%s" % (motor.upper(), dist, speed, accel, sync, wait))
                    ext_pos[3] += dist
                    self.toolhead.move(ext_pos, speed)

        # Independent motors
        elif motor == "both":
            if homing_move != 0:
                self._log_error("Not possible to perform homing move on two independent steppers")
            else:
                self._ensure_safe_extruder_temperature(wait=False)
                self._log_stepper("%s: dist=%.1f, speed=%.1f, accel=%.1f, sync=%s, wait=%s" % (motor.upper(), dist, speed, accel, sync, wait))
                pos[1] += dist
                with self._wrap_accel(accel):
                    self.mmu_toolhead.move(pos, speed)
                ext_pos[3] += dist
                self.toolhead.move(ext_pos, speed)

        if not homing_move and wait:
            self._movequeues_wait_moves()

        encoder_end = self._get_encoder_distance(dwell=encoder_dwell)
        measured = encoder_end - encoder_start
        delta = abs(actual) - measured # +ve means measured less than moved, -ve means measured more than moved
        if trace_str:
            if homing_move != 0:
                trace_str += ". Stepper: '%s' %s after moving %.1fmm (of max %.1fmm), encoder measured %.1fmm (delta %.1fmm)"
                trace_str = trace_str % (motor, ("homed" if homed else "did not home"), actual, dist, measured, delta)
                trace_str += ". Pos: @%.1f, (%.1fmm)" % (self.mmu_toolhead.get_position()[1], encoder_end)
            else:
                trace_str += ". Stepper: '%s' moved %.1fmm, encoder measured %.1fmm (delta %.1fmm)"
                trace_str = trace_str % (motor, dist, measured, delta)
                trace_str += ". Pos: @%.1f, (%.1fmm)" % (self.mmu_toolhead.get_position()[1], encoder_end)
            self._log_trace(trace_str)

        if self._can_use_encoder() and motor == "gear" and track:
            if dist > 0:
                self._track_gate_statistics('load_distance', self.gate_selected, dist)
                self._track_gate_statistics('load_delta', self.gate_selected, delta)
            else:
                self._track_gate_statistics('unload_distance', self.gate_selected, -dist)
                self._track_gate_statistics('unload_delta', self.gate_selected, delta)
            if dist != 0:
                quality = abs(1. - delta / dist)
                cur_quality = self.gate_statistics[self.gate_selected]['quality']
                if cur_quality < 0:
                    self.gate_statistics[self.gate_selected]['quality'] = quality
                else:
                    # Average down over 10 swaps
                    self.gate_statistics[self.gate_selected]['quality'] = (cur_quality * 9 + quality) / 10

        return actual, homed, measured, delta

    @contextlib.contextmanager
    def _wrap_accel(self, accel):
        self.mmu_kinematics.set_accel_limit(accel)
        try:
            yield self
        finally:
            self.mmu_kinematics.set_accel_limit(None)


#################################
# GENERAL FILAMENT MOVE HELPERS #
#################################

    # Check for filament in MMU using available sensors or encoder
    def _check_filament_in_mmu(self):
        self._log_debug("Checking for filament in MMU...")
        if any(self._check_all_sensors().values()):
            self._log_debug("Filament detected by sensors: %s" % ', '.join([key for key, value in self._check_all_sensors().items() if value]))
            return True
        elif not self._has_sensor(self.ENDSTOP_GATE) and self._has_encoder():
            self._servo_down()
            found = self._buzz_gear_motor()
            self._log_debug("Filament %s in encoder after buzzing gear motor" % ("detected" if found else "not detected"))
            return found
        self._log_debug("Filament not detected by sensors: %s" % ', '.join([key for key, value in self._check_all_sensors().items()]))
        return False

    # Check for filament at selected gate
    def _check_filament_at_gate(self):
        self._log_debug("Checking for filament at gate...")
        if self._has_sensor(self.ENDSTOP_GATE):
            detected = self._check_sensor(self.ENDSTOP_GATE)
            self._log_debug("Filament %s by gate sensor" % "detected" if detected else "not detected")
            return detected
        elif self._has_encoder():
            self._servo_down()
            found = self._buzz_gear_motor()
            self._log_debug("Filament %s in encoder after buzzing gear motor" % ("detected" if found else "not detected"))
            return found
        self._log_debug("No sensors configured!")
        return False

    # Check for filament in extruder by moving extruder motor. Even with toolhead sensor this
    # can happen if the filament is in the short distance from sensor to gears
    def _check_filament_still_in_extruder(self):
        if self._has_encoder():
            self._log_debug("Checking for possibility of filament still in extruder gears...")
            self._ensure_safe_extruder_temperature(wait=False)
            self._servo_up()
            length = self.encoder_move_step_size
            _,_,measured,_ = self._trace_filament_move("Checking extruder", -length, speed=self.extruder_unload_speed, motor="extruder")
            detected = measured > self.encoder_min
            self._log_debug("Filament %s in extruder" % ("detected" if detected else "not detected"))
            return detected
        return False

    def _buzz_gear_motor(self):
        with self._require_encoder():
            initial_encoder_position = self._get_encoder_distance()
            self._trace_filament_move(None, 2.5, accel=self.gear_buzz_accel, encoder_dwell=None)
            self._trace_filament_move(None, -2.5, accel=self.gear_buzz_accel, encoder_dwell=None)
            measured = self._get_encoder_distance() - initial_encoder_position
            self._log_trace("After buzzing gear motor, encoder measured %.2f" % measured)
            self._set_encoder_distance(initial_encoder_position, dwell=None)
            return measured > self.encoder_min

    # Sync/unsync gear motor with extruder
    # servo: True=move, False=don't mess
    # current: True=optionally reduce, False=restore to current default
    def _sync_gear_to_extruder(self, sync, servo=False, current=False):
        prev_sync_state = self.mmu_toolhead.is_gear_synced_to_extruder()
        if servo:
            if sync:
                self._servo_down()
            else:
                self._servo_auto()
        if prev_sync_state != sync:
            self._log_debug("%s gear stepper and extruder" % ("Syncing" if sync else "Unsyncing"))
            self.mmu_toolhead.sync_gear_to_extruder(self.extruder_name if sync else None)
            # This event only occurs when syncing during print, not loading/unloading movements
            self.printer.send_event("mmu:print_synced" if sync else "mmu:print_unsynced")

        # Option to reduce current during print
        if current and sync:
            self._adjust_gear_current(self.sync_gear_current, "for extruder syncing")
        else:
            self._restore_gear_current()
        return prev_sync_state

    def _adjust_gear_current(self, percent=100, reason=""):
         if self.gear_tmc and percent != self.gear_percentage_run_current and percent > 0 and percent < 200:
             self._log_info("Modifying MMU gear stepper run current to %d%% %s" % (percent, reason))
             self.gcode.run_script_from_command("SET_TMC_CURRENT STEPPER=stepper_mmu_gear CURRENT=%.2f" % ((self.gear_default_run_current * percent) / 100.))
             self.gear_percentage_run_current = percent

    def _restore_gear_current(self):
        if self.gear_tmc and self.gear_percentage_run_current != self.gear_restore_percent_run_current:
            self._log_info("Restoring MMU gear stepper run current to %d%% configured" % self.gear_restore_percent_run_current)
            self.gcode.run_script_from_command("SET_TMC_CURRENT STEPPER=stepper_mmu_gear CURRENT=%.2f" % self.gear_default_run_current)
            self.gear_percentage_run_current = self.gear_restore_percent_run_current

    @contextlib.contextmanager
    def _wrap_gear_current(self, percent=100, reason=""):
        self._adjust_gear_current(percent, reason)
        self.gear_restore_percent_run_current = percent # This will force restoration to this current not original (collision detection case)
        try:
            yield self
        finally:
            self.gear_restore_percent_run_current = 100
            self._restore_gear_current()

    def _adjust_extruder_current(self, percent=100, reason=""):
         if self.extruder_tmc and percent != self.extruder_percentage_run_current and percent > 0 and percent < 200:
             self._log_info("Modifying extruder_stepper run current to %d%% %s" % (percent, reason))
             self.gcode.run_script_from_command("SET_TMC_CURRENT STEPPER=%s CURRENT=%.2f" % (self.extruder_name, (self.extruder_default_run_current * percent) / 100.))
             self.extruder_percentage_run_current = percent

    def _restore_extruder_current(self):
        if self.extruder_tmc and self.extruder_percentage_run_current != 100:
            self._log_info("Restoring extruder_stepper run current to 100% configured")
            self.gcode.run_script_from_command("SET_TMC_CURRENT STEPPER=%s CURRENT=%.2f" % (self.extruder_name, self.extruder_default_run_current))
            self.extruder_percentage_run_current = 100

    @contextlib.contextmanager
    def _wrap_extruder_current(self, percent=100, reason=""):
        self._adjust_extruder_current(percent, reason)
        try:
            yield self
        finally:
            self._restore_extruder_current()

    @contextlib.contextmanager
    def _wrap_sync_gear_to_extruder(self, enable):
        if enable:
            self.mmu_toolhead.sync_gear_to_extruder(self.extruder_name)
        try:
            yield self
        finally:
            if enable:
                self.mmu_toolhead.sync_gear_to_extruder(None)

    @contextlib.contextmanager
    def _wrap_sync_extruder_to_gear(self, enable, extruder_only=False):
        if enable:
            self.mmu_toolhead.sync_extruder_to_gear(self.extruder_name, extruder_only=extruder_only)
        try:
            yield self
        finally:
            if enable:
                self.mmu_toolhead.sync_extruder_to_gear(None)

    def _move_cmd(self, gcmd, trace_str):
        if self._check_is_disabled(): return
        if self._check_in_bypass(): return
        move = gcmd.get_float('MOVE', 100.)
        speed = gcmd.get_float('SPEED', None)
        accel = gcmd.get_float('ACCEL', None)
        motor = gcmd.get('MOTOR', "gear")
        wait = bool(gcmd.get_int('WAIT', 0, minval=0, maxval=1))
        sync = bool(gcmd.get_int('SYNC', 0, minval=0, maxval=1))
        if motor not in ["gear", "extruder", "gear+extruder", "synced", "both"]:
            raise gcmd.error("Valid motor names are 'gear', 'extruder', 'gear+extruder', 'synced' or 'both'")
        if motor == "extruder":
            self._servo_up()
        else:
            self._servo_down()
        self._log_debug("Moving '%s' motor %.1fmm..." % (motor, move))
        return self._trace_filament_move(trace_str, move, speed=speed, accel=accel, motor=motor, sync=sync, wait=wait)

    def _homing_move_cmd(self, gcmd, trace_str):
        if self._check_is_disabled(): return
        if self._check_in_bypass(): return
        endstop = gcmd.get('ENDSTOP', "default")
        move = gcmd.get_float('MOVE', 100.)
        speed = gcmd.get_float('SPEED', None)
        accel = gcmd.get_float('ACCEL', None) # Ignored for extruder led moves
        motor = gcmd.get('MOTOR', "gear")
        sync = bool(gcmd.get_int('SYNC', 0, minval=0, maxval=1))
        if motor not in ["gear", "extruder", "gear+extruder"]:
            raise gcmd.error("Valid motor names are 'gear', 'extruder', 'gear+extruder'")
        direction = -1 if move < 0 else 1
        stop_on_endstop = gcmd.get_int('STOP_ON_ENDSTOP', direction, minval=-1, maxval=1)
        valid_endstops = list(self.gear_rail.get_extra_endstop_names())
        if endstop not in valid_endstops:
            raise gcmd.error("Endstop name '%s' is not valid for motor '%s'. Options are: %s" % (endstop, motor, ', '.join(valid_endstops)))
        if self.gear_rail.is_endstop_virtual(endstop) and stop_on_endstop == -1:
            raise gcmd.error("Cannot reverse home on virtual (TMC stallguard) endstop '%s'" % endstop)
        if motor == "extruder":
            self._servo_up()
        else:
            self._servo_down()
            if self.gear_rail.is_endstop_virtual(endstop):
                self._movequeues_dwell(1, toolhead=False) # TMC needs time to settle after gear buzz for servo
        self._log_debug("Homing '%s' motor to '%s' endstop, up to %.1fmm..." % (motor, endstop, move))
        return self._trace_filament_move(trace_str, move, speed=speed, accel=accel, motor=motor, homing_move=stop_on_endstop, endstop_name=endstop, sync=sync)


############################
# TOOL SELECTION FUNCTIONS #
############################

    def _record_tool_override(self):
        tool = self.tool_selected
        if tool >= 0:
            current_speed_factor = self.gcode_move.get_status(0)['speed_factor']
            current_extrude_factor = self.gcode_move.get_status(0)['extrude_factor']
            if self.tool_speed_multipliers[tool] != current_speed_factor or self.tool_extrusion_multipliers[tool] != current_extrude_factor:
                self.tool_speed_multipliers[tool] = current_speed_factor
                self.tool_extrusion_multipliers[tool] = current_extrude_factor
                self._log_debug("Saved speed/extrusion multiplier for tool T%d as %d%% and %d%%" % (tool, current_speed_factor * 100, current_extrude_factor * 100))

    def _restore_tool_override(self, tool):
        if tool == self.tool_selected:
            current_speed_factor = self.gcode_move.get_status(0)['speed_factor']
            current_extrude_factor = self.gcode_move.get_status(0)['extrude_factor']
            speed_factor = self.tool_speed_multipliers[tool]
            extrude_factor = self.tool_extrusion_multipliers[tool]
            self.gcode.run_script_from_command("M220 S%d" % (speed_factor * 100))
            self.gcode.run_script_from_command("M221 S%d" % (extrude_factor * 100))
            if current_speed_factor != speed_factor or current_extrude_factor != extrude_factor:
                self._log_debug("Restored speed/extrusion multiplier for tool T%d as %d%% and %d%%" % (tool, speed_factor * 100, extrude_factor * 100))

    def _set_tool_override(self, tool, speed_percent, extrude_percent):
        if tool == -1:
            for i in range(self.mmu_num_gates):
                if speed_percent is not None:
                    self.tool_speed_multipliers[i] = speed_percent / 100
                if extrude_percent is not None:
                    self.tool_extrusion_multipliers[i] = extrude_percent / 100
                self._restore_tool_override(i)
            if speed_percent is not None:
                self._log_debug("Set speed multiplier for all tools as %d%%" % speed_percent)
            if extrude_percent is not None:
                self._log_debug("Set extrusion multiplier for all tools as %d%%" % extrude_percent)
        else:
            if speed_percent is not None:
                self.tool_speed_multipliers[tool] = speed_percent / 100
                self._log_debug("Set speed multiplier for tool T%d as %d%%" % (tool, speed_percent))
            if extrude_percent is not None:
                self.tool_extrusion_multipliers[tool] = extrude_percent / 100
                self._log_debug("Set extrusion multiplier for tool T%d as %d%%" % (tool, extrude_percent))
            self._restore_tool_override(tool)

    # Primary method to select and loads tool. Assumes we are unloaded.
    def _select_and_load_tool(self, tool):
        self._log_debug('Loading tool T%d...' % tool)
        gate = self.ttg_map[tool]
        if self.gate_status[gate] == self.GATE_EMPTY:
            if self.enable_endless_spool and self.endless_spool_on_load:
                self._log_info("Gate %d is empty!" % gate)
                next_gate, checked_gates = self._get_next_endless_spool_gate(tool, gate)
                if next_gate == -1:
                    raise MmuError("No EndlessSpool alternatives available after reviewing gates: %s" % checked_gates)
                self._log_info("Remapping T%d to Gate %d" % (tool, next_gate))
                gate = self._remap_tool(tool, next_gate)
            else:
                raise MmuError("Gate %d is empty! Use 'MMU_CHECK_GATE GATE=%d' to reset" % (gate, gate))

        self._wrap_gcode_command(self.pre_load_macro, exception=True)

        self._select_tool(tool, move_servo=False)
        self._update_filaments_from_spoolman(gate) # Request update of material & color from Spoolman
        self._load_sequence()
        self._spoolman_activate_spool(self.gate_spool_id[gate]) # Activate the spool in Spoolman
        self._restore_tool_override(self.tool_selected) # Restore M220 and M221 overrides

        self._wrap_gcode_command(self.post_load_macro, exception=True)

    # Primary method to unload current tool but retains selection
    def _unload_tool(self, skip_tip=False, runout=False):
        if self.filament_pos == self.FILAMENT_POS_UNLOADED:
            self._log_debug("Tool already unloaded")
            return

        self._log_debug("Unloading tool %s" % self._selected_tool_string())
        self._wrap_gcode_command(self.pre_unload_macro, exception=True)

        self._record_tool_override() # Remember M220 and M221 overrides
        self._unload_sequence(skip_tip=skip_tip, runout=runout)
        self._spoolman_activate_spool(0) # Deactivate in SpoolMan

        self._wrap_gcode_command(self.post_unload_macro, exception=True)

    # This is the main function for initiating a tool change, it will handle unload if necessary
    def _change_tool(self, tool, skip_tip=True):
        self._log_debug("Tool change initiated %s" % ("with slicer tip forming" if skip_tip else "with standalone MMU tip forming"))
        skip_unload = False
        initial_tool_string = self._selected_tool_string()
        if tool == self.tool_selected and self.ttg_map[tool] == self.gate_selected and self.filament_pos == self.FILAMENT_POS_LOADED:
            self._log_always("Tool T%d is already loaded" % tool)
            return False

        if self.filament_pos == self.FILAMENT_POS_UNLOADED:
            skip_unload = True
            msg = "Tool change requested: T%d" % tool
            m117_msg = ("> T%d" % tool)
        elif self.tool_selected == tool:
            msg = "Reloading: T%d" % tool
            m117_msg = ("> T%d" % tool)
        else:
            msg = "Tool change requested, from %s to T%d" % (initial_tool_string, tool)
            m117_msg = ("%s > T%d" % (initial_tool_string, tool))
        # Important to always inform user in case there is an error and manual recovery is necessary
        self._last_toolchange = m117_msg
        self.gcode.run_script_from_command("M117 %s" % m117_msg)
        self._log_always(msg)

        # Check TTG map. We might be mapped to same gate
        if self.ttg_map[tool] == self.gate_selected and self.filament_pos == self.FILAMENT_POS_LOADED:
            self._select_tool(tool)
            self.gcode.run_script_from_command("M117 T%s" % tool)
            return False

        # Identify the unitialized startup use case and make it easy for user
        if not self.is_homed or self.tool_selected == self.TOOL_GATE_UNKNOWN:
            self._log_info("MMU not homed, homing it before continuing...")
            self._home(tool)
            skip_unload = True

        # Notify start of actual toolchange operation
        self.printer.send_event("mmu:toolchange", self._last_tool, self._next_tool)

        if not skip_unload:
            self._unload_tool(skip_tip=skip_tip)

        self._select_and_load_tool(tool)
        self._track_swap_completed()

        self.gcode.run_script_from_command("M117 T%s" % tool)
        return True

    def _unselect_tool(self):
        self._set_tool_selected(self.TOOL_GATE_UNKNOWN)
        self._servo_auto()

    def _select_tool(self, tool, move_servo=True):
        if tool < 0 or tool >= self.mmu_num_gates:
            self._log_always("Tool %d does not exist" % tool)
            return

        gate = self.ttg_map[tool]
        if tool == self.tool_selected and gate == self.gate_selected:
            return

        self._log_debug("Selecting tool T%d on Gate %d..." % (tool, gate))
        self._select_gate(gate)
        self._set_tool_selected(tool)
        if move_servo:
            self._servo_auto()
        self._log_info("Tool T%d enabled%s" % (tool, (" on Gate %d" % gate) if tool != gate else ""))

    def _select_bypass(self):
        if self.tool_selected == self.TOOL_GATE_BYPASS and self.gate_selected == self.TOOL_GATE_BYPASS: return
        if self.bypass_offset == 0:
            self._log_always("Bypass not configured")
            return
        self._log_info("Selecting filament bypass...")
        self._select_gate(self.TOOL_GATE_BYPASS)
        self.filament_direction = self.DIRECTION_LOAD
        self._set_tool_selected(self.TOOL_GATE_BYPASS)
        self._log_info("Bypass enabled")

    def _select_gate(self, gate):
        if gate == self.gate_selected: return

        if self.virtual_selector:
            self.mmu_toolhead.select_gear_stepper(gate)
            self._set_gate_selected(gate)
            return

        with self._wrap_action(self.ACTION_SELECTING):
            self._servo_move()
            if gate == self.TOOL_GATE_BYPASS:
                offset = self.bypass_offset
            else:
                offset = self.selector_offsets[gate]
            self._position_selector(offset)
            self._set_gate_selected(gate)

    def _set_gate_selected(self, gate):
        self.gate_selected = gate
        self.gcode.run_script_from_command("SAVE_VARIABLE VARIABLE=%s VALUE=%d" % (self.VARS_MMU_GATE_SELECTED, self.gate_selected))
        self._set_gate_ratio(self._get_gate_ratio(gate) if gate >= 0 else 1.)

    def _set_tool_selected(self, tool):
        self.tool_selected = tool
        self.gcode.run_script_from_command("SAVE_VARIABLE VARIABLE=%s VALUE=%d" % (self.VARS_MMU_TOOL_SELECTED, self.tool_selected))

    def _set_gate_ratio(self, ratio=1.):
        new_rotation_distance = ratio * self.ref_gear_rotation_distance
        self._log_trace("Setting gear motor rotation distance: %.6f (ratio: %.6f)" % (new_rotation_distance, ratio))
        self.gear_stepper.set_rotation_distance(new_rotation_distance)

    def _get_gate_ratio(self, gate):
        if gate < 0: return 1.
        ratio = self.variables.get("%s%d" % (self.VARS_MMU_CALIB_PREFIX, gate), 1.)
        if ratio > 0.8 and ratio < 1.2:
            return ratio
        else:
            self._log_always("Warning: %s%d value (%.6f) is invalid. Using reference value 1.0. Re-run MMU_CALIBRATE_GATES GATE=%d" % (self.VARS_MMU_CALIB_PREFIX, gate, ratio, gate))
            return 1.

    def _spoolman_activate_spool(self, spool_id=-1):
        if not self.enable_spoolman: return
        try:
            webhooks = self.printer.lookup_object('webhooks')
            if spool_id < 0:
                self._log_debug("Spoolman spool_id not set for current gate")
            else:
                if spool_id == 0:
                    self._log_debug("Deactivating spool ...")
                else:
                    self._log_debug("Activating spool %s..." % spool_id)
                webhooks.call_remote_method("spoolman_set_active_spool", spool_id=spool_id)
        except Exception as e:
            self._log_error("Error while calling spoolman_set_active_spool: %s" % str(e))

    # Tell moonraker component we are interested in filament data
    # gate=None means all gates with spool_id, else specific gate
    def _update_filaments_from_spoolman(self, gate=None):
        if not self.enable_spoolman: return
        gate_ids = []
        if gate is None: # All gates
            for i in range(self.mmu_num_gates):
                if self.gate_spool_id[i] >= 0:
                    gate_ids.append((i, self.gate_spool_id[i]))
        elif self.gate_spool_id[gate] >= 0:
            gate_ids.append((gate, self.gate_spool_id[gate]))
        if len(gate_ids) > 0:
            self._log_debug("Requesting the following gate/spool_id pairs from Spoolman: %s" % gate_ids)
            try:
                webhooks = self.printer.lookup_object('webhooks')
                webhooks.call_remote_method("spoolman_get_filaments", gate_ids=gate_ids)
            except Exception as e:
                self._log_error("Error while retrieving spoolman info: %s" % str(e))


### CORE GCODE COMMANDS ##########################################################

    cmd_MMU_HOME_help = "Home the MMU selector"
    def cmd_MMU_HOME(self, gcmd):
        self._log_to_file(gcmd.get_commandline())
        if self._check_is_disabled(): return
        if self.virtual_selector: return
        if self._check_is_calibrated(self.CALIBRATED_SELECTOR):
            self._log_always("Will home to endstop only!")
            tool = -1
            force_unload = 0
        else:
            tool = gcmd.get_int('TOOL', 0, minval=0, maxval=self.mmu_num_gates - 1)
            force_unload = gcmd.get_int('FORCE_UNLOAD', -1, minval=0, maxval=1)
        try:
            self._home(tool, force_unload)
            if tool == -1:
                self._log_always("Homed")
        except MmuError as ee:
            self._mmu_pause(str(ee))

    cmd_MMU_SELECT_help = "Select the specified logical tool (following TTG map) or physical gate"
    def cmd_MMU_SELECT(self, gcmd):
        self._log_to_file(gcmd.get_commandline())
        if self._check_is_disabled(): return
        if self._check_not_homed(): return
        if self._check_is_loaded(): return
        if self._check_is_calibrated(self.CALIBRATED_SELECTOR): return
        bypass = gcmd.get_int('BYPASS', -1, minval=0, maxval=1)
        tool = gcmd.get_int('TOOL', -1, minval=0, maxval=self.mmu_num_gates - 1)
        gate = gcmd.get_int('GATE', -1, minval=0, maxval=self.mmu_num_gates - 1)
        if tool == -1 and gate == -1 and bypass == -1:
            raise gcmd.error("Error on 'MMU_SELECT': missing TOOL, GATE or BYPASS")
        self._select(bypass, tool, gate)

    cmd_MMU_SELECT_BYPASS_help = "Select the filament bypass"
    def cmd_MMU_SELECT_BYPASS(self, gcmd):
        self._log_to_file(gcmd.get_commandline())
        self._select(1, -1, -1)

    def _select(self, bypass, tool, gate):
        try:
            if bypass != -1:
                self._select_bypass()
            elif tool != -1:
                self._select_tool(tool)
            else:
                self._select_gate(gate)
                # Find the first tool that maps to this gate or current tool if it maps
                # (Remember multiple tools can map to the same gate)
                if self.tool_selected >= 0 and self.ttg_map[self.tool_selected] == gate:
                    pass
                else:
                    for tool in range(len(self.ttg_map)):
                        if self.ttg_map[tool] == gate:
                            self._select_tool(tool)
                            break
                    else:
                        self._set_tool_selected(self.TOOL_GATE_UNKNOWN)
        except MmuError as ee:
            self._mmu_pause(str(ee))
        finally:
            self._servo_auto()

    cmd_MMU_CHANGE_TOOL_help = "Perform a tool swap (called from Tx command)"
    def cmd_MMU_CHANGE_TOOL(self, gcmd):
        self._log_to_file(gcmd.get_commandline())
        if self._check_is_disabled(): return
        if self._check_in_bypass(): return
        if self._check_is_calibrated(): return
        self._fix_started_state()

        quiet = gcmd.get_int('QUIET', 0, minval=0, maxval=1)
        standalone = bool(gcmd.get_int('STANDALONE', 0, minval=0, maxval=1))
        cmd = gcmd.get_command().strip()
        match = re.match(r'[Tt](\d{1,3})$', cmd)
        if match:
            tool = int(match.group(1))
            if tool < 0 or tool > self.mmu_num_gates - 1:
                raise gcmd.error("Invalid tool")
        else:
            tool = gcmd.get_int('TOOL', minval=0, maxval=self.mmu_num_gates - 1)
        skip_tip = self._is_printing() and not (standalone or self.force_form_tip_standalone)
        if self.filament_pos == self.FILAMENT_POS_UNKNOWN and self.is_homed: # Will be done later if not homed
            self._recover_filament_pos(message=True)

        self._save_toolhead_position_and_lift("change_tool", z_hop_height=self.z_hop_height_toolchange)

        if self._has_encoder():
            self.encoder_sensor.update_clog_detection_length()

        with self._wrap_suspend_runout(): # Don't want runout accidently triggering during tool change
            self._last_tool = self.tool_selected
            self._next_tool = tool

            attempts = 2 if self.retry_tool_change_on_error and (self._is_printing() or standalone) else 1 # TODO: replace with inattention timer
            try:
                for i in range(attempts):
                    try:
                        if self._change_tool(tool, skip_tip):
                            self._dump_statistics(job=not quiet, gate=not quiet)
                        continue
                    except MmuError as ee:
                        if i == attempts - 1:
                            self._mmu_pause("%s.\nOccured when changing tool: %s" % (str(ee), self._last_toolchange))
                            return
                        self._log_error("%s.\nOccured when changing tool: %s. Retrying..." % (str(ee), self._last_toolchange))
                        # Try again but recover_filament_pos will ensure conservative treatment of unload
                        self._recover_filament_pos()
            finally:
                self._next_tool = self.TOOL_GATE_UNKNOWN
    
        # If actively printing then we must restore toolhead position, if paused, mmu_resume will do this
        if self._is_printing():
            try:
                self._check_runout() # Can throw MmuError
                self._continue_printing("change_tool") # Continue printing...
            except MmuError as ee:
                self._mmu_pause(str(ee))

    cmd_MMU_LOAD_help = "Loads filament on current tool/gate or optionally loads just the extruder for bypass or recovery usage (EXTRUDER_ONLY=1)"
    def cmd_MMU_LOAD(self, gcmd):
        self._log_to_file(gcmd.get_commandline())
        if self._check_is_disabled(): return
        self._fix_started_state()

        in_bypass = self.gate_selected == self.TOOL_GATE_BYPASS
        extruder_only = bool(gcmd.get_int('EXTRUDER_ONLY', 0, minval=0, maxval=1) or in_bypass)

        with self._wrap_suspend_runout(): # Don't want runout accidently triggering during filament load
            try:
                if not extruder_only:
                    self._select_and_load_tool(self.tool_selected) # This could change gate tool is mapped to
                elif extruder_only and self.filament_pos != self.FILAMENT_POS_LOADED:
                    self._load_sequence(length=0, extruder_only=True)
                else:
                    self._log_always("Filament already loaded")
            except MmuError as ee:
                self._mmu_pause(str(ee))
                if self.tool_selected == self.TOOL_GATE_BYPASS:
                    self._set_filament_pos_state(self.FILAMENT_POS_UNKNOWN)

    cmd_MMU_EJECT_help = "aka MMU_UNLOAD Eject filament and park it in the MMU or optionally unloads just the extruder (EXTRUDER_ONLY=1)"
    def cmd_MMU_EJECT(self, gcmd):
        self._log_to_file(gcmd.get_commandline())
        if self._check_is_disabled(): return
        if self._check_is_calibrated(): return
        self._fix_started_state()

        in_bypass = self.gate_selected == self.TOOL_GATE_BYPASS
        extruder_only = bool(gcmd.get_int('EXTRUDER_ONLY', 0, minval=0, maxval=1)) or in_bypass
        skip_tip = bool(gcmd.get_int('SKIP_TIP', 0, minval=0, maxval=1))

        with self._wrap_suspend_runout(): # Don't want runout accidently triggering during filament load
            try:
                if not extruder_only:
                    self._unload_tool(skip_tip=skip_tip)
                elif extruder_only and self.filament_pos != self.FILAMENT_POS_UNLOADED:
                    self._set_filament_pos_state(self.FILAMENT_POS_IN_EXTRUDER, silent=True) # Ensure tool tip is performed
                    self._unload_sequence(length=0, skip_tip=skip_tip, extruder_only=True)
                    if in_bypass:
                        self._set_filament_pos_state(self.FILAMENT_POS_UNLOADED)
                        self._log_always("Please pull the filament out clear of the MMU selector")
                else:
                    self._log_always("Filament not loaded")
            except MmuError as ee:
                self._mmu_pause(str(ee))

    cmd_MMU_PRINT_START_help = "Initialize MMU state and ready for print"
    def cmd_MMU_PRINT_START(self, gcmd):
        self._log_to_file(gcmd.get_commandline())
        if not self._is_in_print():
            self._on_print_start()
            self._clear_macro_state()

    cmd_MMU_PRINT_END_help = "Cleans up state after after print end"
    def cmd_MMU_PRINT_END(self, gcmd):
        self._log_to_file(gcmd.get_commandline())
        end_state = gcmd.get('STATE', "complete")
        if end_state in ["complete", "error", "cancelled", "ready", "standby"]:
            self._on_print_end(end_state)
            self._clear_macro_state()
        else:
            raise gcmd.error("Unknown endstate '%s'" % end_state)

    cmd_MMU_PAUSE_help = "Pause the current print and lock the MMU operations"
    def cmd_MMU_PAUSE(self, gcmd):
        self._log_to_file(gcmd.get_commandline())
        if self._check_is_disabled(): return
        force_in_print = bool(gcmd.get_int('FORCE_IN_PRINT', 0, minval=0, maxval=1)) # Mimick in-print
        msg = gcmd.get('MSG',"MMU_PAUSE macro was directly called")
        self._mmu_pause(msg, force_in_print)

    cmd_MMU_UNLOCK_help = "Wakeup the MMU prior to resume to restore temperatures and timeouts"
    def cmd_MMU_UNLOCK(self, gcmd):
        self._log_to_file(gcmd.get_commandline())
        if self._check_is_disabled(): return
        if self._is_mmu_pause_locked():
            self._clear_mmu_error_dialog()
            self._mmu_unlock()

    # Not a user facing command - used in automatic wrapper
    cmd_MMU_RESUME_help = "Wrapper around default RESUME macro"
    def cmd_MMU_RESUME(self, gcmd):
        self._log_to_file(gcmd.get_commandline())
        if not self.is_enabled:
            # User defined or Klipper default behavior
            self._wrap_gcode_command(" ".join(("__RESUME", gcmd.get_raw_command_parameters())), None)
            return

        self._log_trace("MMU RESUME wrapper called")
        if not self._is_printer_paused() and not self._is_mmu_paused():
            self._log_always("Print is not paused. Resume ignored.")
            return

        try:
            self._clear_mmu_error_dialog()
            if self._is_mmu_pause_locked():
                self._mmu_unlock()
            if self._is_in_print():
                self._check_runout() # Can throw MmuError
                # Convenience of the user in case they forgot to set filament position state
                if self.filament_pos != self.FILAMENT_POS_LOADED:
                    if self._check_sensor(self.ENDSTOP_TOOLHEAD) is True:
                        self._set_filament_pos_state(self.FILAMENT_POS_LOADED, silent=True)
                        self._log_always("Automatically set filament state to LOADED based on toolhead sensor")
            self._wrap_gcode_command(" ".join(("__RESUME", gcmd.get_raw_command_parameters())))
            if self._is_mmu_paused():
                self._mmu_resume() # Continue printing...
            else:
                self._continue_printing("resume") # Continue printing...
        except MmuError as ee:
            self._mmu_pause(str(ee))

    # Not a user facing command - used in automatic wrapper
    cmd_PAUSE_help = "Wrapper around default PAUSE macro"
    def cmd_PAUSE(self, gcmd):
        self._log_to_file(gcmd.get_commandline())
        if not self.is_enabled:
            self._wrap_gcode_command("__PAUSE", None) # User defined or Klipper default behavior
            return

        self._log_trace("MMU PAUSE wrapper called")
        self._fix_started_state() # Get out of 'started' state before transistion to pause
        self._save_toolhead_position_and_lift("pause", z_hop_height=self.z_hop_height_error)
        self._wrap_gcode_command("__PAUSE", None) # User defined or Klipper default behavior

    # Not a user facing command - used in automatic wrapper
    cmd_CLEAR_PAUSE_help = "Wrapper around default CLEAR_PAUSE macro"
    def cmd_CLEAR_PAUSE(self, gcmd):
        self._log_to_file(gcmd.get_commandline())
        if self.is_enabled:
            self._log_trace("MMU CLEAR_PAUSE wrapper called")
        self._wrap_gcode_command("__CLEAR_PAUSE", None) # User defined or Klipper default behavior

    # Not a user facing command - used in automatic wrapper
    cmd_MMU_CANCEL_PRINT_help = "Wrapper around default CANCEL_PRINT macro"
    def cmd_MMU_CANCEL_PRINT(self, gcmd):
        self._log_to_file(gcmd.get_commandline())
        if self.is_enabled:
            self._log_debug("MMU_CANCEL_PRINT wrapper called")
            self._save_toolhead_position_and_lift(z_hop_height=self.z_hop_height_error) # Lift Z but don't save
            self._clear_mmu_error_dialog()
            self._wrap_gcode_command("__CANCEL_PRINT", None)
            self._on_print_end("cancelled")
        else:
            self._wrap_gcode_command("__CANCEL_PRINT", None) # User defined or Klipper default behavior

    cmd_MMU_RECOVER_help = "Recover the filament location and set MMU state after manual intervention/movement"
    def cmd_MMU_RECOVER(self, gcmd):
        self._log_to_file(gcmd.get_commandline())
        if self._check_is_disabled(): return
        tool = gcmd.get_int('TOOL', self.TOOL_GATE_UNKNOWN, minval=-2, maxval=self.mmu_num_gates - 1)
        mod_gate = gcmd.get_int('GATE', self.TOOL_GATE_UNKNOWN, minval=-2, maxval=self.mmu_num_gates - 1)
        loaded = gcmd.get_int('LOADED', -1, minval=0, maxval=1)
        strict = gcmd.get_int('STRICT', 0, minval=0, maxval=1)

        if (tool == self.TOOL_GATE_BYPASS or mod_gate == self.TOOL_GATE_BYPASS) and self.bypass_offset == 0:
            self._log_always("Bypass not configured")
            return

        if tool == self.TOOL_GATE_BYPASS:
            self._set_gate_selected(self.TOOL_GATE_BYPASS)
            self._set_tool_selected(self.TOOL_GATE_BYPASS)
            self._set_selector_pos(self.bypass_offset) # In case selector stepper was turned off
        elif tool >= 0: # If tool is specified then use and optionally override the gate
            self._set_tool_selected(tool)
            gate = self.ttg_map[tool]
            if mod_gate >= 0:
                gate = mod_gate
            if gate >= 0:
                self._remap_tool(tool, gate, loaded)
                self._set_gate_selected(gate)
                self._set_selector_pos(self.selector_offsets[self.gate_selected]) # In case selector stepper was turned off
        elif tool == self.TOOL_GATE_UNKNOWN and self.tool_selected == self.TOOL_GATE_BYPASS and loaded == -1:
            # This is to be able to get out of "stuck in bypass" state
            self._log_info("Warning: Making assumption that bypass is unloaded")
            self.filament_direction = self.DIRECTION_UNKNOWN
            self._set_filament_pos_state(self.FILAMENT_POS_UNLOADED, silent=True)
            self._servo_auto()
            return

        if loaded == 1:
            self._set_filament_direction(self.DIRECTION_LOAD)
            self._set_filament_pos_state(self.FILAMENT_POS_LOADED)
            return
        elif loaded == 0:
            self._set_filament_direction(self.DIRECTION_UNLOAD)
            self._set_filament_pos_state(self.FILAMENT_POS_UNLOADED)
            return

        # Filament position not specified so auto recover
        self._recover_filament_pos(strict=strict, message=True)
        self._servo_auto()


### GCODE COMMANDS INTENDED FOR TESTING #####################################

    cmd_MMU_SOAKTEST_SELECTOR_help = "Soak test of selector movement"
    def cmd_MMU_SOAKTEST_SELECTOR(self, gcmd):
        self._log_to_file(gcmd.get_commandline())
        if self._check_is_disabled(): return
        if self._check_is_loaded(): return
        if self._check_is_calibrated(self.CALIBRATED_SELECTOR): return
        loops = gcmd.get_int('LOOP', 100)
        servo = bool(gcmd.get_int('SERVO', 0))
        home = bool(gcmd.get_int('HOME', 1))
        try:
            self._home()
            for l in range(loops):
                self._log_always("Testing loop %d / %d" % (l + 1, loops))
                tool = randint(0, self.mmu_num_gates)
                if tool == self.mmu_num_gates:
                    self._select_bypass()
                else:
                    if randint(0, 10) == 0 and home:
                        self._home(tool)
                    else:
                        self._select_tool(tool, move_servo=servo)
                if servo:
                    self._servo_down()
        except MmuError as ee:
            self._log_error("Soaktest abandoned because of error")
            self._log_always(str(ee))

    cmd_MMU_SOAKTEST_LOAD_SEQUENCE_help = "Soak test tool load/unload sequence"
    def cmd_MMU_SOAKTEST_LOAD_SEQUENCE(self, gcmd):
        self._log_to_file(gcmd.get_commandline())
        if self._check_is_disabled(): return
        if self._check_in_bypass(): return
        if self._check_not_homed(): return
        if self._check_is_loaded(): return
        if self._check_is_calibrated(): return
        loops = gcmd.get_int('LOOP', 10)
        random = gcmd.get_int('RANDOM', 0)
        to_nozzle = gcmd.get_int('FULL', 0)
        try:
            for l in range(loops):
                self._log_always("Testing loop %d / %d" % (l, loops))
                for t in range(self.mmu_num_gates):
                    tool = t
                    if random == 1:
                        tool = randint(0, self.mmu_num_gates - 1)
                    gate = self.ttg_map[tool]
                    if self.gate_status[gate] == self.GATE_EMPTY:
                        self._log_always("Skipping tool %d of %d because Gate %d is empty" % (tool, self.mmu_num_gates, gate))
                    else:
                        self._log_always("Testing tool %d of %d (Gate %d)" % (tool, self.mmu_num_gates, gate))
                        if not to_nozzle:
                            self._select_tool(tool)
                            self._load_sequence(length=100, skip_extruder=True)
                            self._unload_sequence(length=100)
                        else:
                            self._select_and_load_tool(tool)
                            self._unload_tool()
            self._select_tool(0)
        except MmuError as ee:
            self._mmu_pause(str(ee))

    cmd_MMU_TEST_GRIP_help = "Test the MMU grip for a Tool"
    def cmd_MMU_TEST_GRIP(self, gcmd):
        self._log_to_file(gcmd.get_commandline())
        if self._check_is_disabled(): return
        if self._check_in_bypass(): return
        self._servo_down()
        self._motors_off(motor="gear")

    cmd_MMU_TEST_TRACKING_help = "Test the tracking of gear feed and encoder sensing"
    def cmd_MMU_TEST_TRACKING(self, gcmd):
        self._log_to_file(gcmd.get_commandline())
        if self._check_has_encoder(): return
        if self._check_is_disabled(): return
        if self._check_in_bypass(): return
        if self._check_not_homed(): return
        if self._check_is_calibrated(): return
        direction = gcmd.get_int('DIRECTION', 1, minval=-1, maxval=1)
        step = gcmd.get_float('STEP', 1, minval=0.5, maxval=20)
        sensitivity = gcmd.get_float('SENSITIVITY', self.encoder_resolution, minval=0.1, maxval=10)
        if direction == 0: return
        try:
            if not self.filament_pos in [self.FILAMENT_POS_START_BOWDEN, self.FILAMENT_POS_IN_BOWDEN]:
                # Ready MMU for test if not already setup
                self._unload_tool()
                self._load_sequence(length=100 if direction == 1 else 200, skip_extruder=True)
            with self._require_encoder():
                self._initialize_filament_position()    # Encoder 0000
                for i in range(1, int(100 / step)):
                    self._trace_filament_move(None, direction * step, encoder_dwell=None)
                    measured = self._get_encoder_distance()
                    moved = i * step
                    drift = int(round((moved - measured) / sensitivity))
                    if drift > 0:
                        drift_str = "++++++++!!"[0:drift]
                    elif (moved - measured) < 0:
                        drift_str = "--------!!"[0:-drift]
                    else:
                        drift_str = ""
                    self._log_info("Gear/Encoder : %05.2f / %05.2f mm %s" % (moved, measured, drift_str))
            self._unload_tool()
        except MmuError as ee:
            self._log_always("Tracking test failed: %s" % str(ee))

    cmd_MMU_TEST_LOAD_help = "For quick testing filament loading from gate to the extruder"
    def cmd_MMU_TEST_LOAD(self, gcmd):
        self._log_to_file(gcmd.get_commandline())
        if self._check_is_disabled(): return
        if self._check_in_bypass(): return
        if self._check_is_loaded(): return
        if self._check_is_calibrated(): return
        full = gcmd.get_int('FULL', 0, minval=0, maxval=1)
        try:
            if full:
                self._load_sequence(skip_extruder=True)
            else:
                length = gcmd.get_float('LENGTH', 100, minval=10., maxval=self.calibrated_bowden_length)
                self._load_sequence(length=length, skip_extruder=True)
        except MmuError as ee:
            self._log_always("Load test failed: %s" % str(ee))

    cmd_MMU_TEST_MOVE_help = "Test filament move to help debug setup / options"
    def cmd_MMU_TEST_MOVE(self, gcmd):
        self._log_to_file(gcmd.get_commandline())
        if self._check_is_disabled(): return
        actual,_,measured,_ = self._move_cmd(gcmd, "Test move")
        self._log_always("Moved %.1fmm%s" % (actual, (" (measured %.1fmm)" % measured) if self._can_use_encoder() else ""))

    cmd_MMU_TEST_HOMING_MOVE_help = "Test filament homing move to help debug setup / options"
    def cmd_MMU_TEST_HOMING_MOVE(self, gcmd):
        self._log_to_file(gcmd.get_commandline())
        if self._check_is_disabled(): return
        actual,homed,measured,_ = self._homing_move_cmd(gcmd, "Test homing move")
        self._log_always("%s after %.1fmm%s" % (("Homed" if homed else "Did not home"), actual, (" (measured %.1fmm)" % measured) if self._can_use_encoder() else ""))

    cmd_MMU_TEST_CONFIG_help = "Runtime adjustment of MMU configuration for testing or in-print tweaking purposes"
    def cmd_MMU_TEST_CONFIG(self, gcmd):
        self._log_to_file(gcmd.get_commandline())
        # Try to catch illegal parameters
        illegal_params = [p for p in gcmd.get_command_parameters() if vars(self).get(p.lower()) is None]
        if illegal_params:
            raise gcmd.error("Unknown parameter: %s" % illegal_params)

        # Filament Speeds
        self.gear_from_buffer_speed = gcmd.get_float('GEAR_FROM_BUFFER_SPEED', self.gear_from_buffer_speed, minval=10.)
        self.gear_from_buffer_accel = gcmd.get_float('GEAR_FROM_BUFFER_ACCEL', self.gear_from_buffer_accel, minval=10.)
        self.gear_from_spool_speed = gcmd.get_float('GEAR_FROM_SPOOL_SPEED', self.gear_from_spool_speed, minval=10.)
        self.gear_from_spool_accel = gcmd.get_float('GEAR_FROM_SPOOL_ACCEL', self.gear_from_spool_accel, above=10.)
        self.gear_short_move_speed = gcmd.get_float('GEAR_SHORT_MOVE_SPEED', self.gear_short_move_speed, minval=10.)
        self.gear_short_move_accel = gcmd.get_float('GEAR_SHORT_MOVE_ACCEL', self.gear_short_move_accel, minval=10.)
        self.gear_short_move_threshold = gcmd.get_float('GEAR_SHORT_MOVE_THRESHOLD', self.gear_short_move_threshold, minval=0.)
        self.gear_homing_speed = gcmd.get_float('GEAR_HOMING_SPEED', self.gear_homing_speed, above=1.)
        self.extruder_homing_speed = gcmd.get_float('EXTRUDER_HOMING_SPEED', self.extruder_homing_speed, above=1.)
        self.extruder_load_speed = gcmd.get_float('EXTRUDER_LOAD_SPEED', self.extruder_load_speed, above=1.)
        self.extruder_unload_speed = gcmd.get_float('EXTRUDER_UNLOAD_SPEED', self.extruder_unload_speed, above=1.)
        self.extruder_sync_load_speed = gcmd.get_float('EXTRUDER_SYNC_LOAD_SPEED', self.extruder_sync_load_speed, above=1.)
        self.extruder_sync_unload_speed = gcmd.get_float('EXTRUDER_SYNC_UNLOAD_SPEED', self.extruder_sync_unload_speed, above=1.)
        self.extruder_accel = gcmd.get_float('EXTRUDER_ACCEL', self.extruder_accel, above=10.)
        # Selector speeds
        self.selector_move_speed = gcmd.get_float('SELECTOR_MOVE_SPEED', self.selector_move_speed, minval=1.)
        self.selector_homing_speed = gcmd.get_float('SELECTOR_HOMING_SPEED', self.selector_homing_speed, minval=1.)
        self.selector_touch_speed = gcmd.get_float('SELECTOR_TOUCH_SPEED', self.selector_touch_speed, minval=1.)
        self.selector_touch_enable = gcmd.get_int('SELECTOR_TOUCH_ENABLE', self.selector_touch_enable, minval=0, maxval=1)

        # Synchronous motor control
        self.sync_form_tip = gcmd.get_int('SYNC_FORM_TIP', self.sync_form_tip, minval=0, maxval=1)
        self.sync_to_extruder = gcmd.get_int('SYNC_TO_EXTRUDER', self.sync_to_extruder, minval=0, maxval=1)
        self.sync_feedback_enable = gcmd.get_int('SYNC_FEEDBACK_ENABLE', self.sync_feedback_enable, minval=0, maxval=1)
        self.sync_multiplier_high = gcmd.get_float('SYNC_MULTIPLIER_HIGH', self.sync_multiplier_high, minval=1., maxval=2.)
        self.sync_multiplier_low = gcmd.get_float('SYNC_MULTIPLIER_LOW', self.sync_multiplier_low, minval=0.5, maxval=1.)

        # TMC current control
        self.sync_gear_current = gcmd.get_int('SYNC_GEAR_CURRENT', self.sync_gear_current, minval=10, maxval=100)
        self.extruder_homing_current = gcmd.get_int('EXTRUDER_HOMING_CURRENT', self.extruder_homing_current, minval=10, maxval=100) # TODO rename extruder_collision_homing_current
        self.extruder_form_tip_current = gcmd.get_int('EXTRUDER_FORM_TIP_CURRENT', self.extruder_form_tip_current, minval=100, maxval=150)

        # Homing, loading and unloading controls
        gate_homing_endstop = gcmd.get('GATE_HOMING_ENDSTOP', self.gate_homing_endstop)
        if gate_homing_endstop not in self.GATE_ENDSTOPS:
            raise gcmd.error("gate_homing_endstop is invalid. Options are: %s" % self.GATE_ENDSTOPS)
        if gate_homing_endstop != self.gate_homing_endstop:
            if gate_homing_endstop == self.ENDSTOP_ENCODER:
                self.calibrated_bowden_length += self.gate_endstop_to_encoder
            else:
                self.calibrated_bowden_length -= self.gate_endstop_to_encoder
        self.gate_homing_endstop = gate_homing_endstop

        self.gate_endstop_to_encoder = gcmd.get_float('GATE_ENDSTOP_TO_ENCODER', self.gate_endstop_to_encoder)
        self.gate_parking_distance = gcmd.get_float('GATE_PARKING_DISTANCE', self.gate_parking_distance)
        self.bowden_apply_correction = gcmd.get_int('BOWDEN_APPLY_CORRECTION', self.bowden_apply_correction, minval=0, maxval=1)
        self.bowden_allowable_unload_delta = self.bowden_allowable_load_delta = gcmd.get_float('BOWDEN_ALLOWABLE_LOAD_DELTA', self.bowden_allowable_load_delta, minval=1., maxval=50.)
        self.bowden_pre_unload_test = gcmd.get_int('BOWDEN_PRE_UNLOAD_TEST', self.bowden_pre_unload_test, minval=0, maxval=1)

        self.extruder_homing_endstop = gcmd.get('EXTRUDER_HOMING_ENDSTOP', self.extruder_homing_endstop)
        if self.extruder_homing_endstop not in self.EXTRUDER_ENDSTOPS:
            raise gcmd.error("extruder_homing_endstop is invalid. Options are: %s" % self.EXTRUDER_ENDSTOPS)
        self.extruder_homing_max = gcmd.get_float('EXTRUDER_HOMING_MAX', self.extruder_homing_max, above=10.)
        self.extruder_force_homing = gcmd.get_int('EXTRUDER_FORCE_HOMING', self.extruder_force_homing, minval=0, maxval=1)

        self.toolhead_homing_max = gcmd.get_float('TOOLHEAD_HOMING_MAX', self.toolhead_homing_max, minval=0.)
        self.toolhead_entry_to_extruder = gcmd.get_float('TOOLHEAD_ENTRY_TO_EXTRUDER', self.toolhead_entry_to_extruder, minval=0.)
        self.toolhead_sensor_to_nozzle = gcmd.get_float('TOOLHEAD_SENSOR_TO_NOZZLE', self.toolhead_sensor_to_nozzle, minval=0.)
        self.toolhead_extruder_to_nozzle = gcmd.get_float('TOOLHEAD_EXTRUDER_TO_NOZZLE', self.toolhead_extruder_to_nozzle, minval=0.)
        self.toolhead_ooze_reduction = gcmd.get_float('TOOLHEAD_OOZE_REDUCTION', self.toolhead_ooze_reduction, minval=0.)
        self.gcode_load_sequence = gcmd.get_int('GCODE_LOAD_SEQUENCE', self.gcode_load_sequence, minval=0, maxval=1)
        self.gcode_unload_sequence = gcmd.get_int('GCODE_UNLOAD_SEQUENCE', self.gcode_unload_sequence, minval=0, maxval=1)

        # Software behavior options
        self.z_hop_height_toolchange = gcmd.get_float('Z_HOP_HEIGHT_TOOLCHANGE', self.z_hop_height_toolchange, minval=0.)
        self.z_hop_height_error = gcmd.get_float('Z_HOP_HEIGHT_ERROR', self.z_hop_height_error, minval=0.)
        self.z_hop_speed = gcmd.get_float('Z_HOP_SPEED', self.z_hop_speed, minval=1.)
        self.selector_touch = self.ENDSTOP_SELECTOR_TOUCH in self.selector_rail.get_extra_endstop_names() and self.selector_touch_enable
        self.enable_endless_spool = gcmd.get_int('ENABLE_ENDLESS_SPOOL', self.enable_endless_spool, minval=0, maxval=1)
        self.endless_spool_on_load = gcmd.get_int('ENDLESS_SPOOL_ON_LOAD', self.endless_spool_on_load, minval=0, maxval=1)
        self.enable_spoolman = gcmd.get_int('ENABLE_SPOOLMAN', self.enable_spoolman, minval=0, maxval=1)
        self.log_level = gcmd.get_int('LOG_LEVEL', self.log_level, minval=0, maxval=4)
        self.log_file_level = gcmd.get_int('LOG_FILE_LEVEL', self.log_file_level, minval=0, maxval=4)
        self.log_visual = gcmd.get_int('LOG_VISUAL', self.log_visual, minval=0, maxval=2)
        self.log_statistics = gcmd.get_int('LOG_STATISTICS', self.log_statistics, minval=0, maxval=1)
        self.slicer_tip_park_pos = gcmd.get_float('SLICER_TIP_PARK_POS', self.slicer_tip_park_pos, minval=0.)
        self.force_form_tip_standalone = gcmd.get_int('FORCE_FORM_TIP_STANDALONE', self.force_form_tip_standalone, minval=0, maxval=1)
        self.strict_filament_recovery = gcmd.get_int('STRICT_FILAMENT_RECOVERY', self.strict_filament_recovery, minval=0, maxval=1)
        self.filament_recovery_on_pause = gcmd.get_int('FILAMENT_RECOVERY_ON_PAUSE', self.filament_recovery_on_pause, minval=0, maxval=1)
        self.encoder_move_validation = gcmd.get_int('ENCODER_MOVE_VALIDATION', self.encoder_move_validation, minval=0, maxval=1)
        self.auto_calibrate_gates = gcmd.get_int('AUTO_CALIBRATE_GATES', self.auto_calibrate_gates, minval=0, maxval=1)
        self.retry_tool_change_on_error = gcmd.get_int('RETRY_TOOL_CHANGE_ON_ERROR', self.retry_tool_change_on_error, minval=0, maxval=1)
        self.print_start_detection = gcmd.get_int('PRINT_START_DETECTION', self.print_start_detection, minval=0, maxval=1)
        self.show_error_dialog = gcmd.get_int('SHOW_ERROR_DIALOG', self.show_error_dialog, minval=0, maxval=1)
        form_tip_macro = gcmd.get('FORM_TIP_MACRO', self.form_tip_macro)
        if form_tip_macro != self.form_tip_macro:
            self.form_tip_vars = None # If macro is changed invalidate defaults
        self.form_tip_macro = form_tip_macro

        # Calibration
        self.calibrated_bowden_length = gcmd.get_float('MMU_CALIBRATION_BOWDEN_LENGTH', self.calibrated_bowden_length, minval=10.)

        # Available only with encoder
        if self._has_encoder():
            self.enable_clog_detection = gcmd.get_int('ENABLE_CLOG_DETECTION', self.enable_clog_detection, minval=0, maxval=2)
            self.encoder_sensor.set_mode(self.enable_clog_detection)
            clog_length = gcmd.get_float('MMU_CALIBRATION_CLOG_LENGTH', self.encoder_sensor.get_clog_detection_length(), minval=1., maxval=100.)
            if clog_length != self.encoder_sensor.get_clog_detection_length():
                self.encoder_sensor.set_clog_detection_length(clog_length)

        # Currently hidden and testing options
        self.test_random_failures = gcmd.get_int('TEST_RANDOM_FAILURES', self.test_random_failures, minval=0, maxval=1)
        self.test_disable_encoder = gcmd.get_int('TEST_DISABLE_ENCODER', self.test_disable_encoder, minval=0, maxval=1)
        self.test_force_in_print = gcmd.get_int('TEST_FORCE_IN_PRINT', self.test_force_in_print, minval=0, maxval=1)
        self.canbus_comms_retries = gcmd.get_int('CANBUS_COMMS_RETRIES', self.canbus_comms_retries, minval=1, maxval=10)

        msg = "SPEEDS:"
        msg += "\ngear_from_buffer_speed = %.1f" % self.gear_from_buffer_speed
        msg += "\ngear_from_buffer_accel = %.1f" % self.gear_from_buffer_accel
        msg += "\ngear_from_spool_speed = %.1f" % self.gear_from_spool_speed
        msg += "\ngear_from_spool_accel = %.1f" % self.gear_from_spool_accel
        msg += "\ngear_short_move_speed = %.1f" % self.gear_short_move_speed
        msg += "\ngear_short_move_accel = %.1f" % self.gear_short_move_accel
        msg += "\ngear_short_move_threshold = %.1f" % self.gear_short_move_threshold
        msg += "\ngear_homing_speed = %.1f" % self.gear_homing_speed
        msg += "\nextruder_homing_speed = %.1f" % self.extruder_homing_speed
        msg += "\nextruder_load_speed = %.1f" % self.extruder_load_speed
        msg += "\nextruder_unload_speed = %.1f" % self.extruder_unload_speed
        msg += "\nextruder_sync_load_speed = %.1f" % self.extruder_sync_load_speed
        msg += "\nextruder_sync_unload_speed = %.1f" % self.extruder_sync_unload_speed
        msg += "\nextruder_accel = %.1f" % self.extruder_accel
        msg += "\nselector_move_speed = %.1f" % self.selector_move_speed
        msg += "\nselector_homing_speed = %.1f" % self.selector_homing_speed
        msg += "\nselector_touch_speed = %.1f" % self.selector_touch_speed
        msg += "\nselector_touch_enable = %d" % self.selector_touch_enable

        msg += "\n\nTMC & MOTOR SYNC CONTROL:"
        msg += "\nsync_to_extruder = %d" % self.sync_to_extruder
        msg += "\nsync_form_tip = %d" % self.sync_form_tip
        msg += "\nsync_feedback_enable = %d" % self.sync_feedback_enable
        msg += "\nsync_multiplier_high = %.2f" % self.sync_multiplier_high
        msg += "\nsync_multiplier_low = %.2f" % self.sync_multiplier_low
        msg += "\nsync_gear_current = %d" % self.sync_gear_current
        msg += "\nextruder_homing_current = %d" % self.extruder_homing_current
        msg += "\nextruder_form_tip_current = %d" % self.extruder_form_tip_current

        msg += "\n\nLOADING/UNLOADING:"
        msg += "\ngate_homing_endstop = %s" % self.gate_homing_endstop
        if self.gate_homing_endstop == self.ENDSTOP_GATE and self._has_encoder():
            msg += "\ngate_endstop_to_encoder = %s" % self.gate_endstop_to_encoder
        msg += "\ngate_parking_distance = %s" % self.gate_parking_distance
        if self._has_encoder():
            msg += "\nbowden_apply_correction = %d" % self.bowden_apply_correction
            msg += "\nbowden_allowable_load_delta = %d" % self.bowden_allowable_load_delta
            msg += "\nbowden_pre_unload_test = %d" % self.bowden_pre_unload_test
        msg += "\nextruder_force_homing = %d" % self.extruder_force_homing
        msg += "\nextruder_homing_endstop = %s" % self.extruder_homing_endstop
        msg += "\nextruder_homing_max = %.1f" % self.extruder_homing_max
        msg += "\ntoolhead_extruder_to_nozzle = %.1f" % self.toolhead_extruder_to_nozzle
        if self._has_sensor(self.ENDSTOP_TOOLHEAD):
            msg += "\ntoolhead_sensor_to_nozzle = %.1f" % self.toolhead_sensor_to_nozzle
            msg += "\ntoolhead_homing_max = %.1f" % self.toolhead_homing_max
        if self._has_sensor(self.ENDSTOP_EXTRUDER):
            msg += "\ntoolhead_entry_to_extruder = %.1f" % self.toolhead_entry_to_extruder
        msg += "\ntoolhead_ooze_reduction = %.1f" % self.toolhead_ooze_reduction
        msg += "\ngcode_load_sequence = %d" % self.gcode_load_sequence
        msg += "\ngcode_unload_sequence = %d" % self.gcode_unload_sequence

        msg += "\n\nTIP FORMING:"
        msg += "\nform_tip_macro = %s" % self.form_tip_macro
        msg += "\nslicer_tip_park_pos = %.1f" % self.slicer_tip_park_pos
        msg += "\nforce_form_tip_standalone = %d" % self.force_form_tip_standalone

        msg += "\n\nOTHER:"
        msg += "\nz_hop_height_toolchange = %.1f" % self.z_hop_height_toolchange
        msg += "\nz_hop_height_error = %.1f" % self.z_hop_height_error
        msg += "\nz_hop_speed = %.1f" % self.z_hop_speed
        if self._has_encoder():
            msg += "\nenable_clog_detection = %d" % self.enable_clog_detection
        msg += "\nenable_endless_spool = %d" % self.enable_endless_spool
        msg += "\nendless_spool_on_load = %d" % self.endless_spool_on_load
        msg += "\nenable_spoolman = %d" % self.enable_spoolman
        if self._has_encoder():
            msg += "\nstrict_filament_recovery = %d" % self.strict_filament_recovery
            msg += "\nencoder_move_validation = %d" % self.encoder_move_validation
            msg += "\nauto_calibrate_gates = %d" % self.auto_calibrate_gates
        msg += "\nfilament_recovery_on_pause = %d" % self.filament_recovery_on_pause
        msg += "\nretry_tool_change_on_error = %d" % self.retry_tool_change_on_error
        msg += "\nprint_start_detection = %d" % self.print_start_detection
        msg += "\nshow_error_dialog = %d" % self.show_error_dialog
        msg += "\nlog_level = %d" % self.log_level
        msg += "\nlog_file_level = %d" % self.log_file_level
        if self.mmu_logger:
            msg += "\nlog_visual = %d" % self.log_visual
        msg += "\nlog_statistics = %d" % self.log_statistics

        msg += "\n\nCALIBRATION:"
        msg += "\nmmu_calibration_bowden_length = %.1f" % self.calibrated_bowden_length
        if self._has_encoder():
            msg += "\nmmu_calibration_clog_length = %.1f" % self.encoder_sensor.get_clog_detection_length()
        self._log_info(msg)


###########################################
# RUNOUT, ENDLESS SPOOL and GATE HANDLING #
###########################################

    def _runout(self, force_runout=False):
        if self.tool_selected < 0:
            raise MmuError("Filament runout or clog on an unknown or bypass tool - manual intervention is required")

        if self.filament_pos != self.FILAMENT_POS_LOADED and not force_runout:
            raise MmuError("Filament runout or clog occured but filament is not fully loaded! - manual intervention is required")

        self._log_info("Issue on tool T%d" % self.tool_selected)
        self._save_toolhead_position_and_lift("runout", z_hop_height=self.z_hop_height_toolchange)
        self._wrap_gcode_command("PAUSE", exception=True) # Should be after toolhead position is saved

        # Check for clog by looking for filament at the gate (or in the encoder)
        if not force_runout:
            self._log_debug("Checking if this is a clog or a runout (state %d)..." % self.filament_pos)
            if self._check_filament_at_gate():
                if self._has_encoder():
                    self.encoder_sensor.update_clog_detection_length()
                raise MmuError("A clog has been detected and requires manual intervention")

        # We have a filament runout
        with self._wrap_suspend_runout(): # Don't want runout accidently triggering during swap
            self._log_error("A runout has been detected")
            self.is_handling_runout = True # Will remain true until complete and continue or resume after error

            if self.enable_endless_spool:
                self._set_gate_status(self.gate_selected, self.GATE_EMPTY) # Indicate current gate is empty
                next_gate, checked_gates = self._get_next_endless_spool_gate(self.tool_selected, self.gate_selected)

                if next_gate == -1:
                    raise MmuError("No EndlessSpool alternatives available after reviewing gates: %s" % checked_gates)
                self._log_info("Remapping T%d to Gate %d" % (self.tool_selected, next_gate))

                # TODO perhaps figure out how to call _change_tool() here for better user feeback
                self._unload_tool(runout=True)
                self._remap_tool(self.tool_selected, next_gate)
                self._select_and_load_tool(self.tool_selected)
            else:
                raise MmuError("EndlessSpool mode is off - manual intervention is required")

        self._check_runout() # Can throw MmuError
        self._wrap_gcode_command("RESUME", exception=True)
        self._continue_printing("endless_spool") # Continue printing...

    def _get_next_endless_spool_gate(self, tool, gate):
        group = self.endless_spool_groups[gate]
        self._log_info("EndlessSpool checking for additional gates in Group_%d for T%d..." % (group, tool))
        next_gate = -1
        checked_gates = []
        for i in range(self.mmu_num_gates - 1):
            check = (gate + i + 1) % self.mmu_num_gates
            if self.endless_spool_groups[check] == group:
                checked_gates.append(check)
                if self.gate_status[check] != self.GATE_EMPTY:
                    next_gate = check
                    break
        return next_gate, checked_gates

    def _set_tool_to_gate(self, tool, gate):
        self.ttg_map[tool] = gate
        self.gcode.run_script_from_command("SAVE_VARIABLE VARIABLE=%s VALUE='%s'" % (self.VARS_MMU_TOOL_TO_GATE_MAP, self.ttg_map))

    def _set_gate_status(self, gate, state):
        if gate >= 0:
            if state != self.gate_status[gate]:
                self.gate_status[gate] = state
                self.gcode.run_script_from_command("SAVE_VARIABLE VARIABLE=%s VALUE='%s'" % (self.VARS_MMU_GATE_STATUS, self.gate_status))
                if self.printer.lookup_object("gcode_macro %s" % self.gate_map_changed_macro, None) is not None:
                    self._wrap_gcode_command("%s GATE='%d'" % (self.gate_map_changed_macro, gate))

    # Use pre-gate sensors (if fitted) to "correct" gate status
    # Return updated gate_status
    def _validate_gate_status(self, gate_status):
        updated = False
        for gate, status in enumerate(gate_status):
            detected = self._check_pre_gate_sensor(gate)
            if detected is True and status == self.GATE_EMPTY:
                gate_status[gate] = self.GATE_UNKNOWN
                updated = True
            elif detected is False and status != self.GATE_EMPTY:
                gate_status[gate] = self.GATE_EMPTY
                updated = True
        return gate_status

    def _get_filament_char(self, gate_status, no_space=False, show_source=False):
        if gate_status == self.GATE_AVAILABLE_FROM_BUFFER:
            return "B" if show_source else "*"
        elif gate_status == self.GATE_AVAILABLE:
            return "S" if show_source else "*"
        elif gate_status == self.GATE_EMPTY:
            return ("." if no_space else " ")
        else:
            return "?"

    def _ttg_map_to_string(self, title=None, summary=False, tool=None, show_groups=True):
        msg = "%s:\n" % title if title else "TTG Map:\n" # String used to filter in KS-HH
        if not summary:
            num_tools = self.mmu_num_gates
            tools = range(num_tools) if tool is None else [tool]
            for i in tools:
                gate = self.ttg_map[i]
                filament_char = self._get_filament_char(self.gate_status[gate], show_source=False)
                msg += "\n" if i and tool is None else ""
        
                if self.enable_endless_spool and show_groups:
                    msg += "T%d " % i
                else:
                    msg += "T%d-> Gate %d(%s)" % (i, gate, filament_char)

                if self.enable_endless_spool:
                    group = self.endless_spool_groups[gate]
                    if show_groups:
                        es = " in EndlessSpool Group %s: " % chr(ord('A') + group)
                        gates_in_group = [(j + gate) % num_tools for j in range(num_tools)]
                    else:
                        es = " "
                        gates_in_group = [(j + gate + 1) % num_tools for j in range(num_tools - 1)]

                    es += " > ".join("%d(%s)" % (g, self._get_filament_char(self.gate_status[g], show_source=False)) for g in gates_in_group if self.endless_spool_groups[g] == group)
                    msg += es

                if i == self.tool_selected:
                    msg += " [SELECTED]"
        else:
            multi_tool = False
            num_gates = self.mmu_num_gates
            gate_indices = range(num_gates)
            msg_gates = "Gates: " + "".join("|{:^3}".format(g) if g < 10 else "| {:2}".format(g) for g in gate_indices) + "|"
            msg_avail = "Avail: " + "".join("| %s " % self._get_filament_char(self.gate_status[g], no_space=True, show_source=True) for g in gate_indices) + "|"
            tool_strings = []
            for g in gate_indices:
                tool_str = "+".join("T%d" % t for t in gate_indices if self.ttg_map[t] == g)
                multi_tool |= len(tool_str) > 2
                tool_strings.append(("|%s " % (tool_str if tool_str else " . "))[:4])
            msg_tools = "Tools: " + "".join(tool_strings) + "|"
            #msg_tools += " Some gates support multiple tools!" if multi_tool else ""
            select_strings = ["|---" if self.gate_selected != self.TOOL_GATE_UNKNOWN and self.gate_selected == (g - 1) else "----" for g in gate_indices]
            for i, g in enumerate(gate_indices):
                if self.gate_selected == g:
                    select_strings[i] = "| %s " % self._get_filament_char(self.gate_status[g], no_space=True)
            msg_selct = "Selct: " + "".join(select_strings) + ("|" if self.gate_selected == num_gates - 1 else "-")
            msg = "\n".join([msg_gates, msg_tools, msg_avail, msg_selct])
            if self.is_homed:
                msg += " " + self._selected_tool_string()
            else:
                msg += " NOT HOMED"
        return msg

    def _gate_map_to_string(self, detail=False):
        msg = "Gates / Filaments:" # String used to filter in KS-HH
        available_status = {
            self.GATE_AVAILABLE_FROM_BUFFER: "Buffer",
            self.GATE_AVAILABLE: "Spool",
            self.GATE_EMPTY: "Empty",
            self.GATE_UNKNOWN: "Unknown"
        }

        for g in range(self.mmu_num_gates):
            material = self.gate_material[g] or "n/a"
            color = self.gate_color[g] or "n/a"
            available = available_status[self.gate_status[g]]

            gate_detail = ""
            if detail:
                filament_char = self._get_filament_char(self.gate_status[g], show_source=False)
                tools_supported = ", ".join("T{}".format(t) for t in range(self.mmu_num_gates) if self.ttg_map[t] == g)
                tools_str = " supporting {}".format(tools_supported) if tools_supported else "?, "
                gate_detail = "\nGate {}({}){}".format(g, filament_char, tools_str)
                if g == self.gate_selected:
                    gate_detail += " [SELECTED]"
            else:
                gate_detail = "\nGate {}: ".format(g)

            spool_id = str(self.gate_spool_id[g]) if self.gate_spool_id[g] > 0 else "n/a"
            spool_info = ", SpoolID: {}".format(spool_id) if self.enable_spoolman else ""
            speed_info = ", Load Speed: {}%".format(self.gate_speed_override[g]) if self.gate_speed_override[g] != 100 else ""
            msg += "{}Status: {}, Material: {}, Color: {}{}{}".format(gate_detail, available, material, color, spool_info, speed_info)
        return msg

    def _remap_tool(self, tool, gate, available=None):
        self._set_tool_to_gate(tool, gate)
        if available is not None:
            self._set_gate_status(gate, available)
        return gate

    def _reset_ttg_mapping(self):
        self._log_debug("Resetting TTG map")
        self.ttg_map = self.default_ttg_map
        self.gcode.run_script_from_command("SAVE_VARIABLE VARIABLE=%s VALUE='%s'" % (self.VARS_MMU_TOOL_TO_GATE_MAP, self.ttg_map))
        self._unselect_tool()

    def _reset_gate_map(self):
        self._log_debug("Resetting gate map")
        self.gate_status = self._validate_gate_status(list(self.default_gate_status))
        self.gate_material = list(self.default_gate_material)
        self._update_gate_color(list(self.default_gate_color))
        self.gate_spool_id = list(self.default_gate_spool_id)
        self.gate_speed_override = list(self.default_gate_speed_override)
        self._persist_gate_map()


### GCODE COMMANDS FOR RUNOUT, TTG MAP, GATE MAP and GATE LOGIC ##################################

    cmd_MMU_TEST_RUNOUT_help = "Manually invoke the clog/runout detection logic for testing"
    def cmd_MMU_TEST_RUNOUT(self, gcmd):
        self._log_to_file(gcmd.get_commandline())
        if self._check_is_disabled(): return
        try:
            self._runout(True)
        except MmuError as ee:
            self._mmu_pause(str(ee))

    cmd_MMU_ENCODER_RUNOUT_help = "Internal encoder filament runout handler"
    def cmd_MMU_ENCODER_RUNOUT(self, gcmd):
        self._log_to_file(gcmd.get_commandline())
        if not self.is_enabled: return
        self._fix_started_state()

        try:
            self._log_debug("Filament runout/clog detected by MMU encoder")
            self._runout()
        except MmuError as ee:
            self._mmu_pause(str(ee))

    cmd_MMU_ENCODER_INSERT_help = "Internal encoder filament insert detection handler"
    def cmd_MMU_ENCODER_INSERT(self, gcmd):
        self._log_to_file(gcmd.get_commandline())
        if not self.is_enabled: return
        self._fix_started_state()

        self._log_trace("Filament insertion detected by encoder")
        # TODO Future bypass preload feature - make gate act like bypass

    # Callback to handle filament sensor on MMU. If GATE parameter is set then it is a pre-gate
    # sensor that fired.  This is not protected by klipper is_printing check so be careful when
    # runout handle_logic is fired
    cmd_MMU_GATE_RUNOUT_help = "Internal MMU filament runout handler"
    def cmd_MMU_GATE_RUNOUT(self, gcmd):
        self._log_to_file(gcmd.get_commandline())
        if not self.is_enabled: return
        self._fix_started_state()

        try:
            gate = gcmd.get_int('GATE', None)
            do_runout = gcmd.get_int('DO_RUNOUT', 0)
            if gate is not None:
                self._set_gate_status(gate, self.GATE_EMPTY)

            if do_runout:
                if self._is_in_print() and (gate is None or gate == self.gate_selected):
                    self._log_debug("Handling runout detected by MMU %s" % (("pre-gate sensor #%d" % gate) if gate is not None else "gate sensor"))
                    self._runout(True)
                else:
                    self._log_debug("Assertion failure: runout detected but not in print or occured on unexpected gate. Ignored")
                    self.pause_resume.send_resume_command() # Undo what runout sensor handling did
        except MmuError as ee:
            self._mmu_pause(str(ee))
        
    # This callback is not protected by klipper "is printing" check so be careful
    cmd_MMU_GATE_INSERT_help = "Internal MMU filament detection handler"
    def cmd_MMU_GATE_INSERT(self, gcmd):
        self._log_to_file(gcmd.get_commandline())
        if not self.is_enabled: return
        try:
            gate = gcmd.get_int('GATE', None)
            if gate is not None:
                self._log_debug("Handling insertion detected by MMU %s" % (("pre-gate sensor #%d" % gate) if gate is not None else "gate sensor"))
                self._set_gate_status(gate, self.GATE_UNKNOWN)
                if not self._is_in_print():
                    self.gcode.run_script_from_command("MMU_PRELOAD GATE=%d" % gate)
        except MmuError as ee:
            self._mmu_pause(str(ee))

    cmd_MMU_M400_help = "Wait on both move queues"
    def cmd_MMU_M400(self, gcmd):
        self._log_to_file(gcmd.get_commandline())
        self._movequeues_wait_moves(toolhead=True, mmu_toolhead=True)

    cmd_MMU_TTG_MAP_help = "aka MMU_REMAP_TTG Display or remap a tool to a specific gate and set gate availability"
    def cmd_MMU_TTG_MAP(self, gcmd):
        self._log_to_file(gcmd.get_commandline())
        if self._check_is_disabled(): return
        quiet = bool(gcmd.get_int('QUIET', 0, minval=0, maxval=1))
        reset = bool(gcmd.get_int('RESET', 0, minval=0, maxval=1))
        ttg_map = gcmd.get('MAP', "!")
        gate = gcmd.get_int('GATE', -1, minval=0, maxval=self.mmu_num_gates - 1)
        tool = gcmd.get_int('TOOL', -1, minval=0, maxval=self.mmu_num_gates - 1)
        available = gcmd.get_int('AVAILABLE', self.GATE_UNKNOWN, minval=self.GATE_EMPTY, maxval=self.GATE_AVAILABLE)

        if reset == 1:
            self._reset_ttg_mapping()
        elif ttg_map != "!":
            ttg_map = gcmd.get('MAP').split(",")
            if len(ttg_map) != self.mmu_num_gates:
                self._log_always("The number of map values (%d) is not the same as number of gates (%d)" % (len(ttg_map), self.mmu_num_gates))
                return
            self.ttg_map = []
            for gate in ttg_map:
                if gate.isdigit():
                    self.ttg_map.append(int(gate))
                else:
                    self.ttg_map.append(0)
            self.gcode.run_script_from_command("SAVE_VARIABLE VARIABLE=%s VALUE='%s'" % (self.VARS_MMU_TOOL_TO_GATE_MAP, self.ttg_map))
        elif gate != -1:
            status = self.gate_status[gate]
            if not available == self.GATE_UNKNOWN or (available == self.GATE_UNKNOWN and status == self.GATE_EMPTY):
                status = available
            if tool == -1:
                self._set_gate_status(gate, status)
            else:
                self._remap_tool(tool, gate, status)
        else:
            quiet = False # Display current TTG map
        if not quiet:
            self._log_info(self._ttg_map_to_string(show_groups=False))

    cmd_MMU_GATE_MAP_help = "Display or define the type and color of filaments on each gate"
    def cmd_MMU_GATE_MAP(self, gcmd):
        self._log_to_file(gcmd.get_commandline())
        if self._check_is_disabled(): return
        quiet = bool(gcmd.get_int('QUIET', 0, minval=0, maxval=1))
        reset = bool(gcmd.get_int('RESET', 0, minval=0, maxval=1))
        refresh = bool(gcmd.get_int('REFRESH', 0, minval=0, maxval=1))
        gates = gcmd.get('GATES', "!")
        gmapstr = gcmd.get('MAP', "{}") # Hidden option for bulk update from moonraker component
        gate = gcmd.get_int('GATE', -1, minval=0, maxval=self.mmu_num_gates - 1)

        try:
            gate_map = ast.literal_eval(gmapstr)
        except Exception as e:
            self._log_debug("Exception whilst parsing gate map in MMU_GATE_MAP: %s" % str(e))

        if reset:
            self._reset_gate_map()

        elif refresh:
            self._update_filaments_from_spoolman()
            quiet = True

        elif not gate_map == {}:
            self._log_debug("Received gate map update from Spoolman: %s" % gmapstr)
            for gate, fil in gate_map.items():
                if self.gate_spool_id[gate] == fil['spool_id']:
                    self.gate_material[gate] = fil['material']
                    self.gate_color[gate] = fil['color']
                else:
                    self._log_debug("Assertion failure: Spool_id changed for Gate %d in MMU_GATE_MAP. Dict=%s" % (gate, fil))

            self._update_gate_color(self.gate_color)
            self._persist_gate_map() # This will also update LED status

        elif gates != "!" or gate >= 0:
            gatelist = []
            if gates != "!":
                # List of gates
                try:
                    for gate in gates.split(','):
                        gate = int(gate)
                        if gate >= 0 and gate < self.mmu_num_gates:
                            gatelist.append(gate)
                except ValueError as ve:
                    raise gcmd.error("Invalid GATES parameter: %s" % gates)
            else:
                # Specifying one gate (filament)
                gatelist.append(gate)

            for gate in gatelist:
                available = gcmd.get_int('AVAILABLE', self.gate_status[gate], minval=-1, maxval=2)
                material = "".join(gcmd.get('MATERIAL', self.gate_material[gate]).split()).replace('#', '').upper()[:10]
                color = "".join(gcmd.get('COLOR', self.gate_color[gate]).split()).replace('#', '').lower()
                spool_id = gcmd.get_int('SPOOLID', self.gate_spool_id[gate], minval=-1)
                speed_override = gcmd.get_int('SPEED', self.gate_speed_override[gate], minval=10, maxval=150)
                color = self._validate_color(color)
                if color is None:
                    raise gcmd.error("Color specification must be in form 'rrggbb' hexadecimal value (no '#') or valid color name or empty string")
                self.gate_material[gate] = material
                self.gate_color[gate] = color
                self.gate_status[gate] = available
                self.gate_spool_id[gate] = spool_id
                self.gate_speed_override[gate] = speed_override

            self._update_gate_color(self.gate_color)
            self._persist_gate_map() # This will also update LED status
        else:
            quiet = False # Display current map

        if not quiet:
            self._log_info(self._gate_map_to_string())

    cmd_MMU_ENDLESS_SPOOL_help = "Diplay or Manage EndlessSpool functionality and groups"
    def cmd_MMU_ENDLESS_SPOOL(self, gcmd):
        self._log_to_file(gcmd.get_commandline())
        if self._check_is_disabled(): return
        enabled = gcmd.get_int('ENABLE', -1, minval=0, maxval=1)
        quiet = bool(gcmd.get_int('QUIET', 0, minval=0, maxval=1))
        reset = bool(gcmd.get_int('RESET', 0, minval=0, maxval=1))
        groups = gcmd.get('GROUPS', "!")

        if enabled >= 0:
            self.enable_endless_spool = enabled
            self.gcode.run_script_from_command("SAVE_VARIABLE VARIABLE=%s VALUE=%d" % (self.VARS_MMU_ENABLE_ENDLESS_SPOOL, self.enable_endless_spool))
            if enabled and not quiet:
                self._log_always("EndlessSpool is enabled")
        if not self.enable_endless_spool:
            self._log_always("EndlessSpool is disabled")
            return

        if reset:
            self._log_debug("Resetting EndlessSpool groups")
            self.enable_endless_spool = self.default_enable_endless_spool
            self.endless_spool_groups = self.default_endless_spool_groups

        elif groups != "!":
            groups = gcmd.get('GROUPS', ",".join(map(str, self.endless_spool_groups))).split(",")
            if len(groups) != self.mmu_num_gates:
                self._log_always("The number of group values (%d) is not the same as number of gates (%d)" % (len(groups), self.mmu_num_gates))
                return
            self.endless_spool_groups = []
            for group in groups:
                if group.isdigit():
                    self.endless_spool_groups.append(int(group))
                else:
                    self.endless_spool_groups.append(0)
            self.gcode.run_script_from_command("SAVE_VARIABLE VARIABLE=%s VALUE='%s'" % (self.VARS_MMU_ENDLESS_SPOOL_GROUPS, self.endless_spool_groups))

        else:
            quiet = False # Display current map

        if not quiet:
            self._log_info(self._ttg_map_to_string(title="EndlessSpool Groups"))

    cmd_MMU_TOOL_OVERRIDES_help = "Displays, sets or clears tool speed and extrusion factors (M220 & M221)"
    def cmd_MMU_TOOL_OVERRIDES(self, gcmd):
        self._log_to_file(gcmd.get_commandline())
        if self._check_is_disabled(): return
        tool = gcmd.get_int('TOOL', -1, minval=0, maxval=self.mmu_num_gates)
        speed = gcmd.get_int('M220', None, minval=0, maxval=200)
        extrusion = gcmd.get_int('M221', None, minval=0, maxval=200)
        reset = bool(gcmd.get_int('RESET', 0, minval=0, maxval=1))

        if reset:
            self._set_tool_override(tool, 100, 100)
        elif tool >= 0:
            self._set_tool_override(tool, speed, extrusion)

        msg_tool = "Tools: "
        msg_sped = "M220 : "
        msg_extr = "M221 : "
        for i in range(self.mmu_num_gates):
            range_end = 6 if i > 9 else 5
            tool_speed = int(self.tool_speed_multipliers[i] * 100)
            tool_extr = int(self.tool_extrusion_multipliers[i] * 100)
            msg_tool += ("| T%d  " % i)[:range_end]
            msg_sped += ("| %d  " % tool_speed)[:range_end]
            msg_extr += ("| %d  " % tool_extr)[:range_end]
        msg = "|\n".join([msg_tool, msg_sped, msg_extr]) + "|\n"
        self._log_always(msg)

    cmd_MMU_SLICER_TOOL_MAP_help = "Display or define the tools used in print as specified by slicer"
    def cmd_MMU_SLICER_TOOL_MAP(self, gcmd):
        self._log_to_file(gcmd.get_commandline())
        if self._check_is_disabled(): return
        display = bool(gcmd.get_int('DISPLAY', 0, minval=0, maxval=1))
        detail = bool(gcmd.get_int('DETAIL', 0, minval=0, maxval=1))
        reset = bool(gcmd.get_int('RESET', 0, minval=0, maxval=1))
        tool = gcmd.get_int('TOOL', -1, minval=0, maxval=self.mmu_num_gates - 1)
        material = gcmd.get('MATERIAL', "unknown")
        color = gcmd.get('COLOR', "").lower()
        temp = gcmd.get_int('TEMP', 0, minval=0)
        purge_volumes = gcmd.get('PURGE_VOLUMES', "")
        initial_tool = gcmd.get_int('INITIAL_TOOL', None, minval=0, maxval=self.mmu_num_gates - 1)
        quiet = False
        if reset:
            self._clear_slicer_tool_map()
            quiet = True
        if tool >= 0:
            self.slicer_tool_map['tools'][str(tool)] = {'color': color, 'material': material, 'temp': temp}
            quiet = True
        if initial_tool is not None:
            self.slicer_tool_map['initial_tool'] = initial_tool
            quiet = True
        if purge_volumes != "":
            try:
                volumes = list(map(float, purge_volumes.split(',')))
                n = len(volumes)
                num_tools = self.mmu_num_gates
                if num_tools ** 2 == n:
                    # Full NxN matrix supplied
                    self.slicer_tool_map['purge_volumes'] = [volumes[i * num_tools : (i + 1) * num_tools] for i in range(num_tools)]
                else:
                    if n == 1:
                        calc = lambda x,y: volumes[0] * 2 # Build a single value matrix
                    elif num_tools == n:
                        calc = lambda x,y: volumes[x] + volumes[y] # Will build symmetrical purge matrix
                    elif num_tools * 2 == n:
                        calc = lambda x,y: volumes[x] + volumes[num_tools + y] # Build matrix with sum of unload and load tools
                    else:
                        raise gcmd.error("Incorrect number of values for PURGE_VOLUMES. Expect 1, %d, %d, or %d, got %d" % (num_tools, num_tools * 2, num_tools ** 2, n))
                    self.slicer_tool_map['purge_volumes'] = [
                        [
                            calc(x,y) if x != y else 0.
                                for y in range(num_tools)
                        ]
                        for x in range(num_tools)
                    ]
            except ValueError as e:
                raise gcmd.error("Error parsing PURGE_VOLUMES: %s" % str(e))
            quiet = True
        if display or not quiet:
            colors = len(self.slicer_tool_map['tools'])
            if colors > 0 or self.slicer_tool_map['initial_tool'] is not None:
                msg = "--------- Slicer MMU Tool Summary ---------\n"
                msg += "Single color print" if colors <= 1 else "%d color print" % colors
                msg += " (Purge volume map loaded)\n" if colors > 1 and len(self.slicer_tool_map['purge_volumes']) > 0 else "\n"
                for t, params in self.slicer_tool_map['tools'].items():
                    msg += "T%d (Gate %d, %s, %s, %d\u00B0C)\n" % (int(t), self.ttg_map[int(t)], params['material'], params['color'], params['temp'])
                if self.slicer_tool_map['initial_tool'] is not None:
                    msg += "Initial Tool: T%d\n" % self.slicer_tool_map['initial_tool']
                msg += "-------------------------------------------"
                if detail:
                    msg += "\nPurge Volume Map:\n"
                    msg += "\n".join([" ".join(map(lambda x: str(round(x)), row)) for row in self.slicer_tool_map['purge_volumes']])
            else:
                msg = "No slicer tool map loaded"
            self._log_always(msg)

    # TODO default to current gate; MMU_CHECK_GATES default to all gates. Add ALL=1 flag
    cmd_MMU_CHECK_GATE_help = "Automatically inspects gate(s), parks filament and marks availability"
    def cmd_MMU_CHECK_GATE(self, gcmd):
        self._log_to_file(gcmd.get_commandline())
        if self._check_is_disabled(): return
        if self._check_not_homed(): return
        if self._check_in_bypass(): return
        if self._check_is_calibrated(): return
        self._fix_started_state()

        quiet = gcmd.get_int('QUIET', 0, minval=0, maxval=1)
        # These three parameters are mutually exclusive so we only process one
        tools = gcmd.get('TOOLS', "!")
        gates = gcmd.get('GATES', "!")
        tool = gcmd.get_int('TOOL', -1, minval=0, maxval=self.mmu_num_gates - 1)
        gate = gcmd.get_int('GATE', -1, minval=0, maxval=self.mmu_num_gates - 1)

        with self._wrap_suspend_runout(): # Don't want runout accidently triggering during gate check
            with self._wrap_action(self.ACTION_CHECKING):
                try:
                    tool_selected = self.tool_selected
                    filament_pos = self.filament_pos
                    self._set_tool_selected(self.TOOL_GATE_UNKNOWN)
                    gates_tools = []
                    if tools != "!":
                        # Tools used in print (may be empty list)
                        try:
                            for tool in tools.split(','):
                                if not tool == "":
                                    tool = int(tool)
                                    if tool >= 0 and tool < self.mmu_num_gates:
                                        gate = self.ttg_map[tool]
                                        gates_tools.append([gate, tool])
                            if len(gates_tools) == 0:
                                self._log_debug("No tools to check, assuming default tool is already loaded")
                                return
                        except ValueError as ve:
                            msg = "Invalid TOOLS parameter: %s" % tools
                            if self._is_printing():
                                self._mmu_pause(msg)
                            else:
                                self._log_always(msg)
                            return
                    elif gates != "!":
                        # List of gates
                        try:
                            for gate in gates.split(','):
                                gate = int(gate)
                                if gate >= 0 and gate < self.mmu_num_gates:
                                    gates_tools.append([gate, -1])
                        except ValueError as ve:
                            self._log_always("Invalid GATES parameter: %s" % gates)
                            return
                    elif tool >= 0:
                        # Individual tool
                        gate = self.ttg_map[tool]
                        gates_tools.append([gate, tool])
                    elif gate >= 0:
                        # Individual gate
                        gates_tools.append([gate, -1])
                    else:
                        # No parameters means all gates
                        for gate in range(self.mmu_num_gates):
                            gates_tools.append([gate, -1])
        
                    # Force initial eject
                    try:
                        if not filament_pos == self.FILAMENT_POS_UNLOADED:
                            self._log_info("Unloading current tool prior to checking gates")
                            self._unload_tool()
                    except MmuError as ee:
                        self._mmu_pause(str(ee))
                        return
        
                    if len(gates_tools) > 1:
                        self._log_info("Will check gates: %s" % ', '.join(str(g) for g,t in gates_tools))
                    for gate, tool in gates_tools:
                        try:
                            self._select_gate(gate)
                            self._initialize_filament_position() # Encoder 0000
                            self.calibrating = True # To suppress visual filament position
                            self._log_info("Checking Gate %d..." % gate)
                            self._load_gate(allow_retry=False, adjust_servo_on_error=False)
                            if tool >= 0:
                                self._log_info("Tool T%d - Filament detected. Gate %d marked available" % (tool, gate))
                            else:
                                self._log_info("Gate %d - Filament detected. Marked available" % gate)
                            self._set_gate_status(gate, max(self.gate_status[gate], self.GATE_AVAILABLE))
                            try:
                                self._unload_gate()
                            except MmuError as ee:
                                msg = "Failure during check Gate %d %s: %s" % (gate, "(T%d)" % tool if tool >= 0 else "", str(ee))
                                if self._is_printing():
                                    self._mmu_pause(msg)
                                else:
                                    self._log_always(msg)
                                return
                        except MmuError as ee:
                            self._set_gate_status(gate, self.GATE_EMPTY)
                            self._set_filament_pos_state(self.FILAMENT_POS_UNLOADED, silent=True)
                            if tool >= 0:
                                msg = "Tool T%d on Gate %d marked EMPTY" % (tool, gate)
                            else:
                                msg = "Gate %d marked EMPTY" % gate
                            if self._is_printing():
                                # Use case of in-print verification of all tools used in print
                                self._mmu_pause("Required " + msg)
                                self._log_debug("Reason: %s" % str(ee))
                                return
                            else:
                                self._log_info(msg)
                                self._log_debug("Reason: %s" % str(ee))
                        finally:
                            self.calibrating = False
        
                    # Reselect original tool and load filament if necessary
                    try:
                        if tool_selected == self.TOOL_GATE_BYPASS:
                            self._select_bypass()
                        elif tool_selected != self.TOOL_GATE_UNKNOWN:
                            if filament_pos == self.FILAMENT_POS_LOADED:
                                self._log_info("Restoring tool loaded prior to checking gates")
                                self._select_and_load_tool(tool_selected)
                            else:
                                self._select_tool(tool_selected)
                    except MmuError as ee:
                        self._log_always("Failure re-selecting Tool %d: %s" % (tool_selected, str(ee)))
        
                    if not quiet:
                        self._log_info(self._ttg_map_to_string(summary=True))
                finally:
                    self._servo_auto()

    cmd_MMU_PRELOAD_help = "Preloads filament at specified or current gate"
    def cmd_MMU_PRELOAD(self, gcmd):
        self._log_to_file(gcmd.get_commandline())
        if self._check_is_disabled(): return
        if self._check_not_homed(): return
        if self._check_in_bypass(): return
        if self._check_is_loaded(): return
        if self._check_is_calibrated(): return

        gate = gcmd.get_int('GATE', -1, minval=0, maxval=self.mmu_num_gates - 1)
        self._log_always("Preloading filament in %s" % (("Gate %d" % gate) if gate >= 0 else "current gate"))
        with self._wrap_action(self.ACTION_CHECKING):
            try:
                self.calibrating = True # To suppress visual filament position display
                # If gate not specified assume current gate
                if gate == -1:
                    gate = self.gate_selected
                else:
                    self._select_gate(gate)
                self._initialize_filament_position()    # Encoder 0000
                for i in range(5):
                    self._log_always("Loading...")
                    try:
                        self._load_gate(allow_retry=False, adjust_servo_on_error=False)
                        # Caught the filament, so now park it in the gate
                        self._log_always("Parking...")
                        self._unload_gate()
                        self._log_always("Filament detected and parked in Gate %d" % gate)
                        return
                    except MmuError as ee:
                        # Exception just means filament is not loaded yet, so continue
                        self._log_trace("Exception on preload: %s" % str(ee))
                self._log_always("Filament not detected in Gate %d" % gate)
                self._set_gate_status(gate, self.GATE_EMPTY)
            except MmuError as ee:
                self._log_always("Filament preload for Gate %d failed: %s" % (gate, str(ee)))
            finally:
                self.calibrating = False
                self._servo_auto()

def load_config(config):
    return Mmu(config)<|MERGE_RESOLUTION|>--- conflicted
+++ resolved
@@ -2468,11 +2468,7 @@
 
         # Capture transition to standby
         if event_type == "idle" and self.print_state != "standby":
-<<<<<<< HEAD
-            self._on_print_end("standby")
-=======
             self.reactor.register_callback(self._print_standby_event_handler)
->>>>>>> 5518b60d
 
     def _exec_gcode(self, command):
         try:
