--- conflicted
+++ resolved
@@ -1634,12 +1634,8 @@
     echo
     echo "-i for interactive install"
     echo "-d for uninstall"
-<<<<<<< HEAD
     echo "-z skip github check (nullifies -b <branch>)"
-=======
-    echo "-z skip github check"
     echo "-r specify Repetier-Server <stub> to override printer.cfg and klipper.service names"
->>>>>>> 90343db3
     echo "(no flags for safe re-install / upgrade)"
     echo
     exit 1
