#!/bin/bash
# Happy Hare MMU Software
# Installer / Updater script
#
# Copyright (C) 2022  moggieuk#6538 (discord) moggieuk@hotmail.com
#
# Creality K1 Support
#               2024  hamyy <oudy_1999@hotmail.com>
#               2024  Unsweeticetea <iamzevle@gmail.com>
#               2024  Dmitry Kychanov <k1-801@mail.ru>
#
VERSION=2.71 # Important: Keep synced with mmy.py

SCRIPT="$(readlink -f "$0")"
SCRIPTFILE="$(basename "$SCRIPT")"
SCRIPTPATH="$(dirname "$SCRIPT")"
SCRIPTNAME="$0"
ARGS=( "$@" )

# Creality K1 series printers run on MIPS, with a limited instruction set and different default klipper directories
# Checking for machine type is the easiest way so far to spot them (will be set to 1 if on MIPS):
IS_MIPS=0
if [ $(uname -m) = "mips" ]; then
    IS_MIPS=1
fi

KLIPPER_HOME="${HOME}/klipper"
MOONRAKER_HOME="${HOME}/moonraker"
KLIPPER_CONFIG_HOME="${HOME}/printer_data/config"
OCTOPRINT_KLIPPER_CONFIG_HOME="${HOME}"
KLIPPER_LOGS_HOME="${HOME}/printer_data/logs"
OLD_KLIPPER_CONFIG_HOME="${HOME}/klipper_config"
SENSORS_SECTION="FILAMENT SENSORS"
LED_SECTION="MMU OPTIONAL NEOPIXEL"

if [ "$IS_MIPS" -eq 1 ]; then
    KLIPPER_HOME="/usr/share/klipper"
    MOONRAKER_HOME="/usr/data/moonraker/moonraker"
    KLIPPER_CONFIG_HOME="/usr/data/printer_data/config"
    unset OCTOPRINT_KLIPPER_CONFIG_HOME
    unset OLD_KLIPPER_CONFIG_HOME
fi

set -e # Exit immediately on error

declare -A PIN 2>/dev/null || {
    echo "Please run this script with bash $0"
    exit 1
}

# Pins for original EASY-BRD and EASY-BRD with Seed Studio XIAO RP2040
# Note: uart pin is shared on original EASY-BRD (with different uart addresses)
#
PIN[EASY-BRD,gear_uart_pin]="PA8";                         PIN[EASY-BRD-RP2040,gear_uart_pin]="gpio6"
PIN[EASY-BRD,gear_step_pin]="PA4";                         PIN[EASY-BRD-RP2040,gear_step_pin]="gpio27"
PIN[EASY-BRD,gear_dir_pin]="PA10";                         PIN[EASY-BRD-RP2040,gear_dir_pin]="gpio28"
PIN[EASY-BRD,gear_enable_pin]="PA2";                       PIN[EASY-BRD-RP2040,gear_enable_pin]="gpio26"
PIN[EASY-BRD,gear_diag_pin]="";                            PIN[EASY-BRD-RP2040,gear_diag_pin]=""
PIN[EASY-BRD,selector_uart_pin]="PA8";                     PIN[EASY-BRD-RP2040,selector_uart_pin]="gpio6"
PIN[EASY-BRD,selector_step_pin]="PA9";                     PIN[EASY-BRD-RP2040,selector_step_pin]="gpio7"
PIN[EASY-BRD,selector_dir_pin]="PB8";                      PIN[EASY-BRD-RP2040,selector_dir_pin]="gpio0"
PIN[EASY-BRD,selector_enable_pin]="PA11";                  PIN[EASY-BRD-RP2040,selector_enable_pin]="gpio29"
PIN[EASY-BRD,selector_diag_pin]="PA7";                     PIN[EASY-BRD-RP2040,selector_diag_pin]="gpio2"
PIN[EASY-BRD,selector_endstop_pin]="PB9";                  PIN[EASY-BRD-RP2040,selector_endstop_pin]="gpio1"
PIN[EASY-BRD,servo_pin]="PA5";                             PIN[EASY-BRD-RP2040,servo_pin]="gpio4"
PIN[EASY-BRD,encoder_pin]="PA6";                           PIN[EASY-BRD-RP2040,encoder_pin]="gpio3"
PIN[EASY-BRD,neopixel_pin]="";                             PIN[EASY-BRD-RP2040,neopixel_pin]=""
PIN[EASY-BRD,gate_sensor_pin]="PA6";                       PIN[EASY-BRD-RP2040,gate_sensor_pin]="gpio3";
PIN[EASY-BRD,pre_gate_0_pin]="";                           PIN[EASY-BRD-RP2040,pre_gate_0_pin]="";
PIN[EASY-BRD,pre_gate_1_pin]="";                           PIN[EASY-BRD-RP2040,pre_gate_1_pin]="";
PIN[EASY-BRD,pre_gate_2_pin]="";                           PIN[EASY-BRD-RP2040,pre_gate_2_pin]="";
PIN[EASY-BRD,pre_gate_3_pin]="";                           PIN[EASY-BRD-RP2040,pre_gate_3_pin]="";
PIN[EASY-BRD,pre_gate_4_pin]="";                           PIN[EASY-BRD-RP2040,pre_gate_4_pin]="";
PIN[EASY-BRD,pre_gate_5_pin]="";                           PIN[EASY-BRD-RP2040,pre_gate_5_pin]="";
PIN[EASY-BRD,pre_gate_6_pin]="";                           PIN[EASY-BRD-RP2040,pre_gate_6_pin]="";
PIN[EASY-BRD,pre_gate_7_pin]="";                           PIN[EASY-BRD-RP2040,pre_gate_7_pin]="";
PIN[EASY-BRD,pre_gate_8_pin]="";                           PIN[EASY-BRD-RP2040,pre_gate_8_pin]="";
PIN[EASY-BRD,pre_gate_9_pin]="";                           PIN[EASY-BRD-RP2040,pre_gate_9_pin]="";
PIN[EASY-BRD,pre_gate_10_pin]="";                          PIN[EASY-BRD-RP2040,pre_gate_10_pin]="";
PIN[EASY-BRD,pre_gate_11_pin]="";                          PIN[EASY-BRD-RP2040,pre_gate_11_pin]="";

# Pins for Mellow EASY-BRD with CANbus (original v1.x and v2)
#
PIN[MELLOW-EASY-BRD-CAN,gear_uart_pin]="gpio9";            PIN[MELLOW-EASY-BRD-CANv2,gear_uart_pin]="gpio9";
PIN[MELLOW-EASY-BRD-CAN,gear_step_pin]="gpio7";            PIN[MELLOW-EASY-BRD-CANv2,gear_step_pin]="gpio7";
PIN[MELLOW-EASY-BRD-CAN,gear_dir_pin]="gpio8";             PIN[MELLOW-EASY-BRD-CANv2,gear_dir_pin]="gpio8";
PIN[MELLOW-EASY-BRD-CAN,gear_enable_pin]="gpio6";          PIN[MELLOW-EASY-BRD-CANv2,gear_enable_pin]="gpio6";
PIN[MELLOW-EASY-BRD-CAN,gear_diag_pin]="gpio23";           PIN[MELLOW-EASY-BRD-CANv2,gear_diag_pin]="";               # v2: Dup with encoder (gpio15)
PIN[MELLOW-EASY-BRD-CAN,selector_uart_pin]="gpio0";        PIN[MELLOW-EASY-BRD-CANv2,selector_uart_pin]="gpio2";
PIN[MELLOW-EASY-BRD-CAN,selector_step_pin]="gpio2";        PIN[MELLOW-EASY-BRD-CANv2,selector_step_pin]="gpio4";
PIN[MELLOW-EASY-BRD-CAN,selector_dir_pin]="gpio1";         PIN[MELLOW-EASY-BRD-CANv2,selector_dir_pin]="gpio3";
PIN[MELLOW-EASY-BRD-CAN,selector_enable_pin]="gpio3";      PIN[MELLOW-EASY-BRD-CANv2,selector_enable_pin]="gpio5";
PIN[MELLOW-EASY-BRD-CAN,selector_diag_pin]="gpio22";       PIN[MELLOW-EASY-BRD-CANv2,selector_diag_pin]="gpio20";     # v2: Dup with endstop (gpio20)
PIN[MELLOW-EASY-BRD-CAN,selector_endstop_pin]="gpio20";	   PIN[MELLOW-EASY-BRD-CANv2,selector_endstop_pin]="gpio20";  # Endstop
PIN[MELLOW-EASY-BRD-CAN,servo_pin]="gpio21";		   PIN[MELLOW-EASY-BRD-CANv2,servo_pin]="gpio21";             # Servo
PIN[MELLOW-EASY-BRD-CAN,encoder_pin]="gpio15";		   PIN[MELLOW-EASY-BRD-CANv2,encoder_pin]="gpio15";           # Encoder
PIN[MELLOW-EASY-BRD-CAN,neopixel_pin]="gpio14";		   PIN[MELLOW-EASY-BRD-CANv2,neopixel_pin]="gpio14";          # v1: Extra  / v2: RGB
PIN[MELLOW-EASY-BRD-CAN,gate_sensor_pin]="gpio15";	   PIN[MELLOW-EASY-BRD-CANv2,gate_sensor_pin]="gpio15";       # Encoder (Alt)
PIN[MELLOW-EASY-BRD-CAN,pre_gate_0_pin]="gpio10";	   PIN[MELLOW-EASY-BRD-CANv2,pre_gate_0_pin]="gpio24";        # v1: Exp 5  / v2: Exp 3
PIN[MELLOW-EASY-BRD-CAN,pre_gate_1_pin]="gpio26";	   PIN[MELLOW-EASY-BRD-CANv2,pre_gate_1_pin]="gpio22";        # v1: Exp 6  / v2: Exp 4
PIN[MELLOW-EASY-BRD-CAN,pre_gate_2_pin]="gpio11";	   PIN[MELLOW-EASY-BRD-CANv2,pre_gate_2_pin]="gpio25";        # v1: Exp 7  / v2: Exp 5
PIN[MELLOW-EASY-BRD-CAN,pre_gate_3_pin]="gpio27";	   PIN[MELLOW-EASY-BRD-CANv2,pre_gate_3_pin]="gpio23";        # v1: Exp 8  / v2: Exp 6
PIN[MELLOW-EASY-BRD-CAN,pre_gate_4_pin]="gpio12";	   PIN[MELLOW-EASY-BRD-CANv2,pre_gate_4_pin]="gpio13";        # v1: Exp 9  / v2: Exp 7
PIN[MELLOW-EASY-BRD-CAN,pre_gate_5_pin]="gpio28";	   PIN[MELLOW-EASY-BRD-CANv2,pre_gate_5_pin]="gpio26";        # v1: Exp 10 / v2: Exp 8
PIN[MELLOW-EASY-BRD-CAN,pre_gate_6_pin]="gpio24";	   PIN[MELLOW-EASY-BRD-CANv2,pre_gate_6_pin]="gpio12";        # v1: Exp 11 / v2: Exp 9
PIN[MELLOW-EASY-BRD-CAN,pre_gate_7_pin]="gpio29";	   PIN[MELLOW-EASY-BRD-CANv2,pre_gate_7_pin]="gpio27";        # v1: Exp 12 / v2: Exp 10
PIN[MELLOW-EASY-BRD-CAN,pre_gate_8_pin]="gpio13";	   PIN[MELLOW-EASY-BRD-CANv2,pre_gate_8_pin]="gpio11";        # v1: Exp 13 / v2: Exp 11
PIN[MELLOW-EASY-BRD-CAN,pre_gate_9_pin]="gpio25";	   PIN[MELLOW-EASY-BRD-CANv2,pre_gate_9_pin]="gpio28";        # v1: Exp 14 / v2: Exp 12
PIN[MELLOW-EASY-BRD-CAN,pre_gate_10_pin]="";               PIN[MELLOW-EASY-BRD-CANv2,pre_gate_10_pin]="gpio10";       #              v2: Exp 13
PIN[MELLOW-EASY-BRD-CAN,pre_gate_11_pin]="";               PIN[MELLOW-EASY-BRD-CANv2,pre_gate_11_pin]="gpio29";       #              v2: Exp 14

# Pins for Fysetc Burrows ERB board (original v1 and v2)
#
PIN[ERB,gear_uart_pin]="gpio20";                           PIN[ERBv2,gear_uart_pin]="gpio11";
PIN[ERB,gear_step_pin]="gpio10";                           PIN[ERBv2,gear_step_pin]="gpio10";
PIN[ERB,gear_dir_pin]="gpio9";                             PIN[ERBv2,gear_dir_pin]="gpio9";
PIN[ERB,gear_enable_pin]="gpio8";                          PIN[ERBv2,gear_enable_pin]="gpio8";
PIN[ERB,gear_diag_pin]="gpio13";                           PIN[ERBv2,gear_diag_pin]="gpio13";
PIN[ERB,selector_uart_pin]="gpio17";                       PIN[ERBv2,selector_uart_pin]="gpio17";
PIN[ERB,selector_step_pin]="gpio16";                       PIN[ERBv2,selector_step_pin]="gpio16";
PIN[ERB,selector_dir_pin]="gpio15";                        PIN[ERBv2,selector_dir_pin]="gpio15";
PIN[ERB,selector_enable_pin]="gpio14";                     PIN[ERBv2,selector_enable_pin]="gpio14";
PIN[ERB,selector_diag_pin]="gpio19";                       PIN[ERBv2,selector_diag_pin]="gpio19";
PIN[ERB,selector_endstop_pin]="gpio24";                    PIN[ERBv2,selector_endstop_pin]="gpio24";
PIN[ERB,servo_pin]="gpio23";                               PIN[ERBv2,servo_pin]="gpio23";
PIN[ERB,encoder_pin]="gpio22";                             PIN[ERBv2,encoder_pin]="gpio22";
PIN[ERB,neopixel_pin]="gpio21";                            PIN[ERBv2,neopixel_pin]="gpio21";
PIN[ERB,gate_sensor_pin]="gpio22";                         PIN[ERBv2,gate_sensor_pin]="gpio25";  # Hall Effect
PIN[ERB,pre_gate_0_pin]="gpio0";                           PIN[ERBv2,pre_gate_0_pin]="gpio12";
PIN[ERB,pre_gate_1_pin]="gpio1";                           PIN[ERBv2,pre_gate_1_pin]="gpio18";
PIN[ERB,pre_gate_2_pin]="gpio2";                           PIN[ERBv2,pre_gate_2_pin]="gpio2";
PIN[ERB,pre_gate_3_pin]="gpio3";                           PIN[ERBv2,pre_gate_3_pin]="gpio3";
PIN[ERB,pre_gate_4_pin]="gpio4";                           PIN[ERBv2,pre_gate_4_pin]="gpio4";
PIN[ERB,pre_gate_5_pin]="gpio5";                           PIN[ERBv2,pre_gate_5_pin]="gpio5";
PIN[ERB,pre_gate_6_pin]="gpio6";                           PIN[ERBv2,pre_gate_6_pin]="gpio6";
PIN[ERB,pre_gate_7_pin]="gpio7";                           PIN[ERBv2,pre_gate_7_pin]="gpio7";
PIN[ERB,pre_gate_8_pin]="gpio26";                          PIN[ERBv2,pre_gate_8_pin]="gpio26";
PIN[ERB,pre_gate_9_pin]="gpio27";                          PIN[ERBv2,pre_gate_9_pin]="gpio27";
PIN[ERB,pre_gate_10_pin]="gpio28";                         PIN[ERBv2,pre_gate_10_pin]="gpio28";
PIN[ERB,pre_gate_11_pin]="gpio29";                         PIN[ERBv2,pre_gate_11_pin]="gpio29";

# Pins for BTT MMB board (gear on motor1, selector on motor2, endstop on STP11, optional gate sensor on STP1 if no gear DIAG use)
# Note BTT MMB v1.1 Board switched gear_enable and pre_gate_1 pins
#
PIN[MMB10,gear_uart_pin]="PA10";                           PIN[MMB11,gear_uart_pin]="PA10";       # M1
PIN[MMB10,gear_step_pin]="PB15";                           PIN[MMB11,gear_step_pin]="PB15";
PIN[MMB10,gear_dir_pin]="PB14";                            PIN[MMB11,gear_dir_pin]="PB14";
PIN[MMB10,gear_enable_pin]="PA8";                          PIN[MMB11,gear_enable_pin]="PB8";
PIN[MMB10,gear_diag_pin]="PA3";                            PIN[MMB11,gear_diag_pin]="PA3";        # Aka STP1
PIN[MMB10,selector_uart_pin]="PC7";                        PIN[MMB11,selector_uart_pin]="PC7";    # M2
PIN[MMB10,selector_step_pin]="PD2";                        PIN[MMB11,selector_step_pin]="PD2";
PIN[MMB10,selector_dir_pin]="PB13";                        PIN[MMB11,selector_dir_pin]="PB13";
PIN[MMB10,selector_enable_pin]="PD1";                      PIN[MMB11,selector_enable_pin]="PD1";
PIN[MMB10,selector_diag_pin]="PA4";                        PIN[MMB11,selector_diag_pin]="PA4";    # Aka STP2
PIN[MMB10,selector_endstop_pin]="PB2";                     PIN[MMB11,selector_endstop_pin]="PB2"; # STP11
PIN[MMB10,servo_pin]="PA0";                                PIN[MMB11,servo_pin]="PA0";
PIN[MMB10,encoder_pin]="PA1";                              PIN[MMB11,encoder_pin]="PA1";
PIN[MMB10,neopixel_pin]="PA2";                             PIN[MMB11,neopixel_pin]="PA2";
PIN[MMB10,gate_sensor_pin]="PA3";                          PIN[MMB11,gate_sensor_pin]="PA3";      # STP1 (if not DIAG)
PIN[MMB10,pre_gate_0_pin]="PB9";                           PIN[MMB11,pre_gate_0_pin]="PB9";       # STP3
PIN[MMB10,pre_gate_1_pin]="PB8";                           PIN[MMB11,pre_gate_1_pin]="PA8";       # STP4
PIN[MMB10,pre_gate_2_pin]="PC15";                          PIN[MMB11,pre_gate_2_pin]="PC15";      # STP5
PIN[MMB10,pre_gate_3_pin]="PC13";                          PIN[MMB11,pre_gate_3_pin]="PC13";      # STP6
PIN[MMB10,pre_gate_4_pin]="PC14";                          PIN[MMB11,pre_gate_4_pin]="PC14";      # STP7
PIN[MMB10,pre_gate_5_pin]="PB12";                          PIN[MMB11,pre_gate_5_pin]="PB12";      # STP8
PIN[MMB10,pre_gate_6_pin]="PB11";                          PIN[MMB11,pre_gate_6_pin]="PB11";      # STP9
PIN[MMB10,pre_gate_7_pin]="PB10";                          PIN[MMB11,pre_gate_7_pin]="PB10";      # STP10
PIN[MMB10,pre_gate_8_pin]="";                              PIN[MMB11,pre_gate_8_pin]="";
PIN[MMB10,pre_gate_9_pin]="";                              PIN[MMB11,pre_gate_9_pin]="";
PIN[MMB10,pre_gate_10_pin]="";                             PIN[MMB11,pre_gate_10_pin]="";
PIN[MMB10,pre_gate_11_pin]="";                             PIN[MMB11,pre_gate_11_pin]="";

# These pins will usually be on main mcu for wiring simplification
#
PIN[toolhead_sensor_pin]=""
PIN[extruder_sensor_pin]=""
PIN[gantry_servo_pin]=""
PIN[sync_feedback_tension_pin]=""
PIN[sync_feedback_compression_pin]=""

# Screen Colors
OFF='\033[0m'             # Text Reset
BLACK='\033[0;30m'        # Black
RED='\033[0;31m'          # Red
GREEN='\033[0;32m'        # Green
YELLOW='\033[0;33m'       # Yellow
BLUE='\033[0;34m'         # Blue
PURPLE='\033[0;35m'       # Purple
CYAN='\033[0;36m'         # Cyan
WHITE='\033[0;37m'        # White

B_RED='\033[1;31m'        # Bold Red
B_GREEN='\033[1;32m'      # Bold Green
B_YELLOW='\033[1;33m'     # Bold Yellow
B_CYAN='\033[1;36m'       # Bold Cyan
B_WHITE='\033[1;37m'      # Bold White

TITLE="${B_WHITE}"
DETAIL="${BLUE}"
INFO="${CYAN}"
EMPHASIZE="${B_CYAN}"
ERROR="${B_RED}"
WARNING="${B_YELLOW}"
PROMPT="${CYAN}"
INPUT="${OFF}"
SECTION="----------\n"

self_update() {
    [ "$UPDATE_GUARD" ] && return
    export UPDATE_GUARD=YES
    clear

    cd "$SCRIPTPATH"

    set +e
    # timeout is unavailable on MIPS
    if ["$IS_MIPS" -ne 1]; then
        BRANCH=$(git branch --show-current)
    else
        BRANCH=$(timeout 3s git branch --show-current)
    fi

    if [ $? -ne 0 ]; then
        echo -e "${ERROR}Error updating from github"
        echo -e "${ERROR}You might have an old version of git"
        echo -e "${ERROR}Skipping automatic update..." 
        set -e
        return
    fi
    set -e

    [ -z "${BRANCH}" ] && {
        echo -e "${ERROR}Timeout talking to github. Skipping upgrade check"
        return
    }
    echo -e "${B_GREEN}Running on '${BRANCH}' branch"

    # Both check for updates but also help me not loose changes accidently
    echo -e "${B_GREEN}Checking for updates..."
    git fetch --quiet

    set +e
    git diff --quiet --exit-code "origin/$BRANCH"
    if [ $? -eq 1 ]; then
        echo -e "${B_GREEN}Found a new version of Happy Hare on github, updating..."
        [ -n "$(git status --porcelain)" ] && {
            git stash push -m 'local changes stashed before self update' --quiet
        }
        RESTART=1
    fi
    set -e

    if [ -n "${N_BRANCH}" -a "${BRANCH}" != "${N_BRANCH}" ]; then
        BRANCH=${N_BRANCH}
        echo -e "${B_GREEN}Switching to '${BRANCH}' branch"
        RESTART=1
    fi

    if [ -n "${RESTART}" ]; then
        git checkout $BRANCH --quiet
        git pull --quiet --force
        GIT_VER=$(git describe --tags)
        echo -e "${B_GREEN}Now on git version ${GIT_VER}"
        echo -e "${B_GREEN}Running the new install script..."
        cd - >/dev/null
        exec "$SCRIPTNAME" "${ARGS[@]}"
        exit 0 # Exit this old instance
    fi
    GIT_VER=$(git describe --tags)
    echo -e "${B_GREEN}Already the latest version: ${GIT_VER}"
}

function nextfilename {
    local name="$1"
    if [ -d "${name}" ]; then
        printf "%s-%s" ${name} $(date '+%Y%m%d_%H%M%S')
    else
        printf "%s-%s.%s-old" ${name%.*} $(date '+%Y%m%d_%H%M%S') ${name##*.}
    fi
}

function nextsuffix {
    local name="$1"
    local -i num=0
    while [ -e "$name.0$num" ]; do
        num+=1
    done
    printf "%s.0%d" "$name" "$num"
}

verify_not_root() {
    if [ "$IS_MIPS" -ne 1 ]; then
        if [ "$EUID" -eq 0 ]; then
            echo -e "${ERROR}This script must not run as root"
            exit -1
        fi
    else
        echo -e "${WARNING}This script is running on a MIPS system, so we expect it to be run as root"
    fi
}

check_klipper() {
    if [ "$NOSERVICE" -ne 1 ]; then
        if [ "$IS_MIPS" -ne 1 ]; then
            if [ "$(systemctl list-units --full -all -t service --no-legend | grep -F "${KLIPPER_SERVICE}")" ]; then
                echo -e "${INFO}Klipper ${KLIPPER_SERVICE} systemd service found"
            else
                echo -e "${ERROR}Klipper ${KLIPPER_SERVICE} systemd service not found! Please install Klipper first"
                exit -1
            fi
        else
            # There is no systemd on MIPS, we can only check the running processes
            running_klipper_pid=$(ps -o pid,comm,args | grep [^]]/usr/share/klipper/klippy/klippy.py | awk '{print $1}')
            KLIPPER_PID_FILE=/var/run/klippy.pid

            if [ $(cat $KLIPPER_PID_FILE) = $running_klipper_pid ]; then
                echo -e "${INFO}Klipper service found"
            else
                echo -e "${ERROR}Klipper service not found! Please install Klipper first"
                exit -1
            fi
        fi
    fi
}

check_octoprint() {
    if [ "$IS_MIPS" -eq 1 ]; then
        OCTOPRINT=0 # Octoprint can not be set up on MIPS
    elif [ "$NOSERVICE" -ne 1 ]; then
        if [ "$(sudo systemctl list-units --full -all -t service --no-legend | grep -F "octoprint.service")" ]; then
            echo -e "${INFO}OctoPrint service found"
            OCTOPRINT=1
        else
            OCTOPRINT=0
        fi
    fi
}

verify_home_dirs() {
    if [ ! -d "${KLIPPER_HOME}" ]; then
        echo -e "${ERROR}Klipper home directory (${KLIPPER_HOME}) not found. Use '-k <dir>' option to override"
        exit -1
    fi
    if [ ! -d "${KLIPPER_CONFIG_HOME}" ]; then
        if [ ! -d "${OLD_KLIPPER_CONFIG_HOME}" ]; then
            if [ ! -f "${OCTOPRINT_KLIPPER_CONFIG_HOME}/${PRINTER_CONFIG}" ]; then
                echo -e "${ERROR}Klipper config directory (${KLIPPER_CONFIG_HOME} or ${OLD_KLIPPER_CONFIG_HOME}) not found. Use '-c <dir>' option to override"
                exit -1
            fi
            KLIPPER_CONFIG_HOME="${OCTOPRINT_KLIPPER_CONFIG_HOME}"
        else
            KLIPPER_CONFIG_HOME="${OLD_KLIPPER_CONFIG_HOME}"
        fi
    fi
    echo -e "${INFO}Klipper config directory (${KLIPPER_CONFIG_HOME}) found"

    if [ ! -d "${MOONRAKER_HOME}" ]; then
        if [ "${OCTOPRINT}" -eq 0 ]; then
            echo -e "${ERROR}Moonraker home directory (${MOONRAKER_HOME}) not found. Use '-m <dir>' option to override"
            exit -1
        fi
        echo -e "${WARNING}Moonraker home directory (${MOONRAKER_HOME}) not found. OctoPrint detected, skipping."
    fi
}

<<<<<<< HEAD
# Silently cleanup legacy ERCF-Software-V3 files...
cleanup_old_ercf() {
    # Printer configuration files...
    ercf_files=$(cd ${KLIPPER_CONFIG_HOME}; ls ercf_*.cfg 2>/dev/null | wc -l || true)
    if [ "${ercf_files}" -ne 0 ]; then
        echo -e "${INFO}Cleaning up old Happy Hare v1 installation"
        if [ ! -d "${KLIPPER_CONFIG_HOME}/ercf.uninstalled" ]; then
            mkdir ${KLIPPER_CONFIG_HOME}/ercf.uninstalled
        fi
        for file in `cd ${KLIPPER_CONFIG_HOME} ; ls ercf_*.cfg 2>/dev/null`; do
            mv ${KLIPPER_CONFIG_HOME}/${file} ${KLIPPER_CONFIG_HOME}/ercf.uninstalled/${file}
        done
        if [ -f "${KLIPPER_CONFIG_HOME}/client_macros.cfg" ]; then
            mv ${KLIPPER_CONFIG_HOME}/client_macros.cfg ${KLIPPER_CONFIG_HOME}/ercf.uninstalled/client_macros.cfg
        fi
    fi

    # Old klipper modules...
    if [ -d "${KLIPPER_HOME}/klippy/extras" ]; then
        rm -f "${KLIPPER_HOME}/klippy/extras/ercf*.py"
    fi

    # Old klipper logs...
    if [ -d "${KLIPPER_LOGS_HOME}" ]; then
        rm -f "${KLIPPER_LOGS_HOME}/ercf*"
    fi

    # Moonraker update manager...
    file="${KLIPPER_CONFIG_HOME}/moonraker.conf"
    if [ -f "${file}" ]; then
        v1_section=$(grep -c '\[update_manager ercf-happy_hare\]' ${file} || true)
        if [ "${v1_section}" -ne 0 ]; then
            cat "${file}" | sed -e " \
                /\[update_manager ercf-happy_hare\]/,+6 d; \
                    " > "${file}.update" && mv "${file}.update" "${file}"
	fi
    fi

    # printer.cfg includes...
    dest=${KLIPPER_CONFIG_HOME}/${PRINTER_CONFIG}
    if test -f $dest; then
        next_dest="$(nextfilename "$dest")"
        v1_includes=$(grep -c '\[include ercf_parameters.cfg\]' ${dest} || true)
        if [ "${v1_includes}" -ne 0 ]; then
            cp ${dest} ${next_dest}
            cat "${dest}" | sed -e " \
                /\[include ercf_software.cfg\]/ d; \
                /\[include ercf_parameters.cfg\]/ d; \
                /\[include ercf_hardware.cfg\]/ d; \
                /\[include ercf_menu.cfg\]/ d; \
                /\[include client_macros.cfg\]/ d; \
                    " > "${dest}.tmp" && mv "${dest}.tmp" "${dest}"
        fi
    fi
}

# Silently cleanup legacy mmu file additions (now in a centralized directory)
cleanup_old_mmu() {
    # Old klipper monolithic module...
    if [ -d "${KLIPPER_HOME}/klippy/extras" ]; then
        rm -f "${KLIPPER_HOME}/klippy/extras/mmu.py"
    fi
}

# TEMPORARY: Upgrade to mmu-toolhead version from manual_stepper
cleanup_previous_versions() {
    # Legacy klipper modules...
    if [ -d "${KLIPPER_HOME}/klippy/extras" ]; then
        rm -f "${KLIPPER_HOME}/klippy/extras/manual_mh_stepper.py"
        rm -f "${KLIPPER_HOME}/klippy/extras/manual_extruder_stepper.py"
        # Used as upgrade reminder rm -f "${KLIPPER_HOME}/klippy/extras/mmu_config_setup.py"
    fi

    # Upgrade mmu_hardware.cfg...
    hardware_cfg="${KLIPPER_CONFIG_HOME}/mmu/base/mmu_hardware.cfg"
    found_manual_stepper=$(grep -E -c "\[mmu_config_setup\]|\[manual_extruder_stepper extruder\]" ${hardware_cfg} || true)
    if [ "${found_manual_stepper}" -ne 0 ]; then
        cat "${hardware_cfg}" | sed -e " \
            /\[mmu_config_setup\]/ d; \
            /^velocity: .*/ d; \
            /^accel: .*/ d; \
            s%\[\(.*\) manual_extruder_stepper extruder\]%# REMOVE/MOVE THIS SECTION vvv\n\[\1 manual_extruder_stepper extruder\]%; \
            s%\[manual_extruder_stepper extruder\]%# REMOVE/MOVE THIS SECTION vvv\n\[manual_extruder_stepper extruder\]%; \
            s%\[\(.*\) manual_extruder_stepper gear_stepper\]%\[\1 stepper_mmu_gear\]%; \
            s%\[manual_extruder_stepper gear_stepper\]%\[stepper_mmu_gear\]%; \
            s%\[\(.*\) manual_mh_stepper selector_stepper\]%\[\1 stepper_mmu_selector\]%; \
            s%\[manual_mh_stepper selector_stepper\]%\[stepper_mmu_selector\]%; \
            s%: \(.*\)_gear_stepper:virtual_endstop%: \1_stepper_mmu_gear:virtual_endstop%; \
            s%: \(.*\)_selector_stepper:virtual_endstop%: \1_stepper_mmu_selector:virtual_endstop%; \
                " > "${hardware_cfg}.tmp" && mv "${hardware_cfg}.tmp" "${hardware_cfg}"

        echo -e "${WARNING}"
        echo "------------------------- IMPORTANT INFO ON NEW MMU TOOLHEAD DEFINITION - READ ME --------------------------"
        echo "  This version of Happy Hare no longer requires the move of the [extruder] definition into mmu_hardware.cfg"
        echo "  You need to restore the sections marked in your mmu_hardware.cfg back to your original extruder config"
        echo "  and delete those sections from mmu_hardware.cfg.  Also note that the gear are selector stepper definitions"
        echo "  have been modified to be compatible with the new MMU toolhead feature of this version"
        echo
        echo "  If you see an error similar to:"
        echo -e "${ERROR}  Option 'microsteps' in section 'manual_extruder_stepper extruder' must be specified"
        echo -e "${WARNING}"
        echo "  Edit mmu_hardware.cfg and restart Klipper to complete the upgrade"
        echo "------------------------------------------------------------------------------------------------------------"
        echo
=======
# Silently cleanup any potentially old klippy modules
cleanup_old_klippy_modules() {
    if [ -d "${KLIPPER_HOME}/klippy/extras" ]; then
        for file in mmu_config_setup.py; do
            rm -f "${KLIPPER_HOME}/klippy/extras/${file}"
        done
>>>>>>> 24cf741a
    fi

    rm -f "${KLIPPER_HOME}/klippy/extras/mmu_toolhead.py" # Renamed as mmu_machine.py in v3.0.0
}

# TEMPORARY: Upgrade mmu sensors part of mmu_hardware.cfg
upgrade_mmu_sensors() {
    hardware_cfg="${KLIPPER_CONFIG_HOME}/mmu/base/mmu_hardware.cfg"
    found_mmu_sensors=$(grep -E -c "${SENSORS_SECTION}" ${hardware_cfg} || true)

    if [ "${found_mmu_sensors}" -eq 0 ]; then
        # Form new section ready for insertion at end of existing mmu_hardware.cfg
        sed -n "/${SENSORS_SECTION}/,+26p" "${SRCDIR}/config/base/mmu_hardware.cfg" | sed -e " \
                    s/^/#/; \
                " > "${hardware_cfg}.tmp"

        # Add new mmu sensors config section
        echo -e "${INFO}Adding new mmu sensors section (commented out) to mmu_hardware.cfg..."
        cat "${hardware_cfg}.tmp" >> "${hardware_cfg}" && rm "${hardware_cfg}.tmp"
    fi
}

# TEMPORARY: Upgrade led effects part of mmu_hardware.cfg (assumed last part of file)
upgrade_led_effects() {
    hardware_cfg="${KLIPPER_CONFIG_HOME}/mmu/base/mmu_hardware.cfg"
    found_led_effects=$(grep -E -c "${LED_SECTION}" ${hardware_cfg} || true)
    led_effects_enabled=$(grep -E -c "^\[mmu_led_effect" ${hardware_cfg} || true)

    # Form new section ready for insertion at end of existing mmu_hardware.cfg
    if [ "${led_effects_enabled}" -ne 0 ]; then
        # Was enabled
        sed -n "/${LED_SECTION}/,\$p" "${SRCDIR}/config/base/mmu_hardware.cfg" | sed -e " \
                    s/{mmu_num_gates}/${mmu_num_gates}/; \
                    s/{mmu_num_leds}/${mmu_num_leds}/g; \
                " > "${hardware_cfg}.add"
    else
        # Was disabled
        sed -n "/${LED_SECTION}/,\$p" "${SRCDIR}/config/base/mmu_hardware.cfg" | sed -e " \
                    s/^/#/; \
                    s/{mmu_num_gates}/${mmu_num_gates}/; \
                    s/{mmu_num_leds}/${mmu_num_leds}/g; \
                " > "${hardware_cfg}.add"
    fi

    if [ "${found_led_effects}" -ne 0 ]; then
        if echo "$FROM_VERSION 2.40" | awk '{exit !(($1 < $2))}'; then
            cat "${hardware_cfg}" | sed -e "\
                    /${LED_SECTION}/,\$ d \
                        " > ${hardware_cfg}.tmp && mv ${hardware_cfg}.tmp ${hardware_cfg}
            # Upgrade led config section
            echo -e "${INFO}Updating LED control section in mmu_hardware.cfg..."
            cat "${hardware_cfg}.add" >> "${hardware_cfg}" && rm "${hardware_cfg}.add"
        else
            rm "${hardware_cfg}.add"
        fi
    else
        # Add new led config section
        echo -e "${INFO}Adding new LED control section (commented out) to mmu_hardware.cfg..."
        cat "${hardware_cfg}.add" >> "${hardware_cfg}" && rm "${hardware_cfg}.add"
    fi
}

link_mmu_plugins() {
    echo -e "${INFO}Linking mmu extensions to Klipper..."
    if [ -d "${KLIPPER_HOME}/klippy/extras" ]; then
        mkdir -p "${KLIPPER_HOME}/klippy/extras/mmu"
        for dir in extras extras/mmu; do
            for file in ${SRCDIR}/${dir}/*.py; do
                ln -sf "$file" "${KLIPPER_HOME}/klippy/${dir}/$(basename "$file")"
            done
        done
#        for file in `cd ${SRCDIR}/extras ; ls *.py`; do
#            ln -sf "${SRCDIR}/extras/${file}" "${KLIPPER_HOME}/klippy/extras/${file}"
#        done
#        ln -sf "${SRCDIR}/extras/mmu" "${KLIPPER_HOME}/klippy/extras/mmu"
    else
        echo -e "${WARNING}Klipper extensions not installed because Klipper 'extras' directory not found!"
    fi

    echo -e "${INFO}Linking mmu extension to Moonraker..."
    if [ -d "${MOONRAKER_HOME}/moonraker/components" ]; then
        for file in `cd ${SRCDIR}/components ; ls *.py`; do
            ln -sf "${SRCDIR}/components/${file}" "${MOONRAKER_HOME}/moonraker/components/${file}"
        done
    else
        echo -e "${WARNING}Moonraker extensions not installed because Moonraker 'components' directory not found!"
    fi
}

unlink_mmu_plugins() {
    echo -e "${INFO}Unlinking mmu extensions from Klipper..."
    if [ -d "${KLIPPER_HOME}/klippy/extras" ]; then
        for dir in extras extras/mmu; do
            for file in ${SRCDIR}/${dir}/*.py; do
                rm -f "${KLIPPER_HOME}/klippy/${dir}/$(basename "$file")"
            done
        done
#        for file in `cd ${SRCDIR}/extras ; ls *.py`; do
#            rm -f "${KLIPPER_HOME}/klippy/extras/${file}"
#        done
        rm -rf "${KLIPPER_HOME}/klippy/extras/mmu"
    else
        echo -e "${WARNING}MMU modules not uninstalled because Klipper 'extras' directory not found!"
    fi

    echo -e "${INFO}Unlinking mmu extension from Moonraker..."
    if [ -d "${MOONRAKER_HOME}/moonraker/components" ]; then
        for file in `cd ${SRCDIR}/components ; ls *.py`; do
            rm -f "${MOONRAKER_HOME}/moonraker/components/${file}"
        done
    else
        echo -e "${WARNING}MMU modules not uninstalled because Moonraker 'components' directory not found!"
    fi
}

parse_file() {
    file="$1"
    prefix_filter="$2"
    namespace="$3"
    checkdup="$4"
    checkdup=""

    if [ ! -f "${file}" ]; then
        return
    fi

    # Read old config files
    while IFS= read -r line
    do
        # Remove leading spaces, comments and config sections
        line="${line#"${line%%[![:space:]]*}"}"
        line="${line%%#*}"
        line="${line%%[*}"
        line="${line%%;*}"

        # Check if line is not empty and contains variable or parameter
         if [ ! -z "$line" ] && { [ -z "$prefix_filter" ] || [[ "$line" =~ ^($prefix_filter) ]]; }; then
            # Split the line into parameter and value
            IFS=":=" read -r parameter value <<< "$line"

            # Remove leading and trailing whitespace
            parameter=$(echo "$parameter" | xargs)
            # Need to be more careful with value because it can be quoted
            value=$(echo "$value" | sed -e 's/^[[:space:]]*//' -e 's/[[:space:]]*$//')

	    # If parameter is one of interest and it has a value remember it
            if echo "$parameter" | grep -E -q "${prefix_filter}"; then
                if [ "${value}" != "" ]; then
                    combined="${namespace}${parameter}"
                    if [ -n "${checkdup}" ] && [ ! -z "${!combined+x}" ]; then
                        echo -e "${ERROR}${parameter} defined multiple times!"
                    fi
                    if echo "$value" | grep -q '^{.*}$'; then
                        eval "${combined}=\$${value}"
                    elif [ "${value%"${value#?}"}" = "'" ]; then
                        eval "${combined}=\'${value}\'"
                    else
                        eval "${combined}='${value}'"
                    fi
                fi
            fi
        fi
    done < "${file}"
}

update_copy_file() {
    src="$1"
    dest="$2"
    prefix_filter="$3"
    namespace="$4"

    # Read the file line by line
    while IFS="" read -r line || [ -n "$line" ]
    do
        if echo "$line" | grep -E -q '^[[:space:]]*#'; then
            # Just copy simple comments
            echo "$line"
        elif [ ! -z "$line" ] && { [ -z "$prefix_filter" ] || [[ "$line" =~ ^($prefix_filter) ]]; }; then
            # Line of interest
            # Split the line into the part before # and the part after #
            parameterAndValueAndSpace=$(echo "$line" | sed 's/^[[:space:]]*//' | sed 's/;/# /' | cut -d'#' -f1)

            comment=""
            if echo "$line" | grep -q "#"; then
                commentChar="#"
                comment=$(echo "$line" | sed 's/[^#]*#//')
            elif echo "$line" | grep -q ";"; then
                commentChar=";"
                comment=$(echo "$line" | sed 's/[^;]*;//')
            fi
            space=`printf "%s" "$parameterAndValueAndSpace" | sed 's/.*[^[:space:]]\(.*\)$/\1/'`

            if echo "$parameterAndValueAndSpace" | grep -E -q "${prefix_filter}"; then
                # If parameter and value exist, substitute the value with the in memory variable of the same name
                if echo "$parameterAndValueAndSpace" | grep -E -q '^\['; then
                    echo "$line"
                elif [ -n "$parameterAndValueAndSpace" ]; then
                    parameter=$(echo "$parameterAndValueAndSpace" | cut -d':' -f1)
                    value=$(echo "$parameterAndValueAndSpace" | cut -d':' -f2)
                    if [ -n "${namespace}${parameter}" ]; then
                        # If 'parameter' is set and not empty, evaluate its value
                        new_value=$(eval echo "\$${namespace}${parameter}")
                        if [ -n "${namespace}" ]; then
                            # Namespaced, use once
                            eval unset ${namespace}${parameter}
                        fi
                    elif [ -n "${parameter}" ]; then
                        # Try non-namespaced name, multi-use
                        new_value=$(eval echo "\$${parameter}")
                    else
                        # If 'parameter' is unset or empty leave as token
                        new_value="{$parameter}"
                    fi
                    if [ -z "$new_value" ]; then
                        new_value="''"
                    fi
                    if [ -n "$comment" ]; then
                        echo "${parameter}: ${new_value}${space}${commentChar}${comment}"
                    else
                        echo "${parameter}: ${new_value}"
                    fi
                else
                    echo "$line"
                fi
            else
                echo "$line"
            fi
        else
            # Just copy simple comments
            echo "$line"
        fi
    done < "$src" >"$dest"
}

# Set default token values to the tokens themselves to avoid being parsed out
set_default_tokens() {
    brd_type="unknown"
    for var in mmu_num_gates mmu_num_leds serial servo_up_angle servo_move_angle servo_down_angle; do
        eval "${var}='{$var}'"
    done
}


# Set default parameters from the distribution (reference) config files
read_default_config() {
    echo -e "${INFO}Reading default configuration parameters..."
    parse_file "${SRCDIR}/config/base/mmu_parameters.cfg" ""          "_param_" "checkdup"
    parse_file "${SRCDIR}/config/base/mmu_macro_vars.cfg" "variable_" ""        "checkdup"
    for file in `cd ${SRCDIR}/config/addons ; ls *.cfg | grep -v "_hw" | grep -v "my_"`; do
        parse_file "${SRCDIR}/config/addons/${file}"      "variable_" ""        "checkdup"
    done
}

# Pull parameters from previous installation
read_previous_config() {
    cfg="mmu_parameters.cfg"
    dest_cfg=${KLIPPER_CONFIG_HOME}/mmu/base/${cfg}

    if [ ! -f "${dest_cfg}" ]; then
        echo -e "${WARNING}No previous ${cfg} found."
    else
        echo -e "${INFO}Reading ${cfg} configuration from previous installation..."
        parse_file "${dest_cfg}" "" "_param_"
    fi

    # TODO Remove 'mmu_variables' from list once everybody has upgraded
    for cfg in mmu_variables.cfg mmu_software.cfg mmu_sequence.cfg mmu_cut_tip.cfg mmu_form_tip.cfg mmu_macro_vars.cfg; do
        dest_cfg=${KLIPPER_CONFIG_HOME}/mmu/base/${cfg}

        if [ ! -f "${dest_cfg}" ]; then
            if [ "$cfg" != "mmu_variables.cfg" ]; then # TODO remove me with mmu_variables
                echo -e "${WARNING}No previous ${cfg} found. Will install"
            fi
        else
            echo -e "${INFO}Reading ${cfg} configuration from previous installation..."
            if [ "${cfg}" == "mmu_macro_vars.cfg" ]; then
                parse_file "${dest_cfg}" "variable_|filename"
            else
                parse_file "${dest_cfg}" "variable_"
            fi
        fi
    done

    # TODO namespace config in third-party addons separately
    if [ -d "${KLIPPER_CONFIG_HOME}/mmu/addons" ]; then
        for cfg in `cd ${KLIPPER_CONFIG_HOME}/mmu/addons ; ls *.cfg | grep -v "_hw"`; do
            dest_cfg=${KLIPPER_CONFIG_HOME}/mmu/addons/${cfg}
            if [ ! -f "${dest_cfg}" ]; then
                echo -e "${WARNING}No previous ${cfg} found. Will install"
            else
                echo -e "${INFO}Reading ${cfg} configuration from previous installation..."
                parse_file "${dest_cfg}" "variable_"
            fi
        done
    fi

    # Upgrade / map / force old parameters
    if [ "${_param_form_tip_macro}" == "_MMU_FORM_TIP_STANDALONE" ]; then
        _param_form_tip_macro="_MMU_FORM_TIP"
    fi
    if [ ! "${_param_encoder_unload_buffer}" == "" ]; then
        _param_gate_unload_buffer=${_param_encoder_unload_buffer}
    fi
    if [ ! "${_param_encoder_unload_max}" == "" ]; then
        _param_gate_homing_max=${_param_encoder_unload_max}
    fi
    if [ ! "${_param_encoder_load_retries}" == "" ]; then
        _param_gate_load_retries=${_param_encoder_load_retries}
    fi
    if [ "${_param_toolhead_ignore_load_error}" == "1" ]; then
        _param_toolhead_move_error_tolerance=100
    fi
    if [ ! "${_param_bowden_load_tolerance}" == "" ]; then
        _param_bowden_allowable_load_delta=${_param_bowden_load_tolerance}
    fi
    if [ ! "${_param_extruder_homing_current}" == "" ]; then
        _param_extruder_collision_homing_current=${_param_extruder_homing_current}
    fi
    if [ "${_param_log_visual}" == "2" ]; then
        _param_log_visual=1
    fi
    if [ "${_param_servo_buzz_gear_on_down}" == "" ]; then
        if [ "${_param_mmu_vendor}" == "Tradrack" ]; then
            _param_servo_buzz_gear_on_down=0
        else
            _param_servo_buzz_gear_on_down=3
        fi
    fi
    if [ "${_param_gate_parking_distance}" == "" ]; then
        if [ ! "${_param_mmu_version}" == "1.1" ]; then
            _param_gate_parking_distance=23
        else
            _param_gate_parking_distance=13
        fi
    fi
    if [ "${_param_gate_endstop_to_encoder}" == "" ]; then
        _param_gate_endstop_to_encoder=0
    fi
    if [ ! "${_param_servo_up_angle}" == "" ]; then
        _param_servo_up_angle=$(echo "$_param_servo_up_angle" | awk '{print int($1)}')
    fi
    if [ ! "${_param_servo_down_angle}" == "" ]; then
        _param_servo_down_angle=$(echo "$_param_servo_down_angle" | awk '{print int($1)}')
    fi
    if [ ! "${_param_servo_move_angle}" == "" ]; then
        _param_servo_move_angle=$(echo "$_param_servo_move_angle" | awk '{print int($1)}')
    fi
    if [ "${_param_servo_always_active}" == "" ]; then
        _param_servo_always_active=0
    fi
    if [ "${_param_toolhead_post_load_tighten}" == "1" ]; then
        # Old Boolean -> New Percent
        _param_toolhead_post_load_tighten=60
    fi
    if [ "${_param_log_file_level}" -gt 2 ]; then
        _param_log_file_level=2
    fi
    if [ ! "${_param_enable_spoolman}" == "" ]; then
        if [ ! "${_param_enable_spoolman}" == "1" ]; then
            _param_spoolman_support="readonly"
        else
            _param_spoolman_support="off"
        fi
    fi
    if [ ! "${variable_enable_park}" == "" ]; then
        variable_enable_park=$(convert_to_boolean_string ${variable_enable_park})
    fi
    if [ ! "${variable_ramming_volume}" == "" ]; then
        variable_ramming_volume_standalone=${variable_ramming_volume}
    fi
    if [ ! "${variable_auto_home}" == "" ]; then
        variable_auto_home=$(convert_to_boolean_string ${variable_auto_home})
    fi
    if [ ! "${variable_park_after_form_tip}" == "" ]; then
        variable_park_after_form_tip=$(convert_to_boolean_string ${variable_park_after_form_tip})
    fi
    if [ ! "${variable_restore_position}" == "" ]; then
        variable_restore_position=$(convert_to_boolean_string ${variable_restore_position})
    fi
    if [ ! "${variable_gantry_servo_enabled}" == "" ]; then
        variable_gantry_servo_enabled=$(convert_to_boolean_string ${variable_gantry_servo_enabled})
    fi
    if [ ! "${variable_use_skinnydip}" == "" ]; then
        variable_use_skinnydip=$(convert_to_boolean_string ${variable_use_skinnydip})
    fi
    if [ ! "${variable_use_fast_skinnydip}" == "" ]; then
        variable_use_fast_skinnydip=$(convert_to_boolean_string ${variable_use_fast_skinnydip})
    fi
    if [ ! "${variable_pin_loc_x}" == "" ]; then
        variable_pin_loc_xy="${variable_pin_loc_x}, ${variable_pin_loc_y}"
    fi
    if [ ! "${variable_safe_margin_x}" == "" ]; then
        variable_safe_margin_xy="${variable_safe_margin_x}, ${variable_safe_margin_y}"
    fi
    if [ "${variable_restore_xy_pos}" == "True" ]; then
        variable_restore_xy_pos="\"last\""
    elif [ "${variable_restore_xy_pos}" == "False" ]; then
        variable_restore_xy_pos="\"none\""
    fi
    if [ ! "${_param_mmu_num_gates}" == "{mmu_num_gates}" -a ! "${_param_mmu_num_gates}" == "" ] 2>/dev/null; then
        mmu_num_gates=$_param_mmu_num_gates
        mmu_num_leds=$(expr $mmu_num_gates + 1)
    fi

    # v2.7.1
    if [ ! "${variable_pin_park_x_dist}" == "" ]; then
        variable_pin_park_dist="${variable_pin_park_x_dist}"
    fi
    if [ ! "${variable_pin_loc_x_compressed}" == "" ]; then
        variable_pin_loc_compressed="${variable_pin_loc_x_compressed}"
    fi
    if [ ! "${variable_park_xy}" == "" ]; then
        variable_park_toolchange="${variable_park_xy}, ${_param_z_hop_height_toolchange:-0}, 0"
        variable_park_error="${variable_park_xy}, ${_param_z_hop_height_error:-0}, 0"
    fi
    if [ ! "${variable_lift_speed}" == "" ]; then
        variable_park_lift_speed="${variable_lift_speed}"
    fi
    if [ "${variable_enable_park}" == "False" ]; then
        variable_enable_park_printing="'pause,cancel'"
        if [ "${variable_enable_park_runout}" == "True" ]; then
            variable_enable_park_printing="'toolchange,load,unload,runout,pause,cancel'"
        fi
    else
        variable_enable_park_printing="'toolchange,load,unload,pause,cancel'"
    fi
    if [ "${variable_enable_park_standalone}" == "False" ]; then
        variable_enable_park_standalone="'pause,cancel'"
    else
        variable_enable_park_standalone="'toolchange,load,unload,runout,pause,cancel'"
    fi
}

convert_to_boolean_string() {
    if [ "$1" -eq 1 ] 2>/dev/null; then
        echo "True"
    elif [ "$1" -eq 0 ] 2>/dev/null; then
        echo "False"
    else
        echo "$1"
    fi
}

copy_config_files() {
    mmu_dir="${KLIPPER_CONFIG_HOME}/mmu"
    next_mmu_dir="$(nextfilename "${mmu_dir}")"

    echo -e "${INFO}Copying configuration files into ${mmu_dir} directory..."
    if [ ! -d "${mmu_dir}" ]; then
        mkdir ${mmu_dir}
        mkdir ${mmu_dir}/base
        mkdir ${mmu_dir}/optional
        mkdir ${mmu_dir}/addons
    else
        echo -e "${DETAIL}Config directory ${mmu_dir} already exists"
        echo -e "${DETAIL}Backing up old config files to ${next_mmu_dir}"
        mkdir ${next_mmu_dir}
        (cd "${mmu_dir}"; cp -r * "${next_mmu_dir}")

        # Ensure all new directories exist
        mkdir -p ${mmu_dir}/base
        mkdir -p ${mmu_dir}/optional
        mkdir -p ${mmu_dir}/addons
    fi

    if [ ! "${_param_mmu_num_gates}" == "" ]; then
        mmu_num_gates=${_param_mmu_num_gates}
    fi 

    for file in `cd ${SRCDIR}/config/base ; ls *.cfg`; do
        src=${SRCDIR}/config/base/${file}
        dest=${mmu_dir}/base/${file}
        next_dest=${next_mmu_dir}/base/${file}

        if [ -f "${dest}" ]; then
            if [ "${file}" == "mmu_hardware.cfg" -a "${INSTALL}" -eq 0 ] || [ "${file}" == "mmu.cfg"  -a "${INSTALL}" -eq 0 ]; then
                echo -e "${WARNING}Skipping copy of hardware config file ${file} because already exists"
                continue
            else
                if [ "${file}" == "mmu_parameters.cfg" ] || [ "${file}" == "mmu_macro_vars.cfg" ]; then
                    echo -e "${INFO}Upgrading configuration file ${file}"
                else
                    echo -e "${INFO}Installing configuration file ${file}"
                fi
                mv ${dest} ${next_dest}
            fi
        fi

        # Hardware files: Special token substitution -----------------------------------------
	if [ "${file}" == "mmu.cfg" -o "${file}" == "mmu_hardware.cfg" ]; then
            cp ${src} ${dest}

            # Correct shared uart_address for EASY-BRD
            if [ "${brd_type}" == "EASY-BRD" ]; then
                # Share uart_pin to avoid duplicate alias problem
                cat ${dest} | sed -e "\
                    s/^uart_pin: mmu:MMU_SEL_UART/uart_pin: mmu:MMU_GEAR_UART/; \
                        " > ${dest}.tmp && mv ${dest}.tmp ${dest}
            else
                # Remove uart_address lines
                cat ${dest} | sed -e "\
                    /^uart_address:/ d; \
                        " > ${dest}.tmp && mv ${dest}.tmp ${dest}
            fi

            if [ "${SETUP_SELECTOR_TOUCH}" -eq 1 ]; then
                cat ${dest} | sed -e "\
                    s/^#\(diag_pin: \^mmu:MMU_SEL_DIAG\)/\1/; \
                    s/^#\(driver_SGTHRS: 75\)/\1/; \
		    s/^#\(extra_endstop_pins: tmc2209_stepper_mmu_selector:virtual_endstop\)/\1/; \
		    s/^#\(extra_endstop_names: mmu_sel_touch\)/\1/; \
                    s/^uart_address:/${uart_comment}uart_address:/; \
                        " > ${dest}.tmp && mv ${dest}.tmp ${dest}
            fi

            # Now substitute tokens given brd_type
            cat ${dest} | sed -e "\
                s/{brd_type}/${brd_type}/; \
                s%{serial}%${serial}%; \
                s/{mmu_num_gates}/${mmu_num_gates}/; \
                s/{mmu_num_leds}/${mmu_num_leds}/; \
                s/{gear_gear_ratio}/${gear_gear_ratio}/; \
                s/{gear_run_current}/${gear_run_current}/; \
                s/{gear_hold_current}/${gear_hold_current}/; \
                s/{sel_run_current}/${sel_run_current}/; \
                s/{sel_hold_current}/${sel_hold_current}/; \
                s/{maximum_servo_angle}/${maximum_servo_angle}/; \
                s/{minimum_pulse_width}/${minimum_pulse_width}/; \
                s/{maximum_pulse_width}/${maximum_pulse_width}/; \
                s/{toolhead_sensor_pin}/${PIN[toolhead_sensor_pin]}/; \
                s/{extruder_sensor_pin}/${PIN[extruder_sensor_pin]}/; \
                s/{gantry_servo_pin}/${PIN[gantry_servo_pin]}/; \
                s/{sync_feedback_tension_pin}/${PIN[sync_feedback_tension_pin]}/; \
                s/{sync_feedback_compression_pin}/${PIN[sync_feedback_compression_pin]}/; \
                s/{gate_sensor_pin}/${PIN[$brd_type,gate_sensor_pin]}/; \
                s/{pre_gate_0_pin}/${PIN[$brd_type,pre_gate_0_pin]}/; \
                s/{pre_gate_1_pin}/${PIN[$brd_type,pre_gate_1_pin]}/; \
                s/{pre_gate_2_pin}/${PIN[$brd_type,pre_gate_2_pin]}/; \
                s/{pre_gate_3_pin}/${PIN[$brd_type,pre_gate_3_pin]}/; \
                s/{pre_gate_4_pin}/${PIN[$brd_type,pre_gate_4_pin]}/; \
                s/{pre_gate_5_pin}/${PIN[$brd_type,pre_gate_5_pin]}/; \
                s/{pre_gate_6_pin}/${PIN[$brd_type,pre_gate_6_pin]}/; \
                s/{pre_gate_7_pin}/${PIN[$brd_type,pre_gate_7_pin]}/; \
                s/{pre_gate_8_pin}/${PIN[$brd_type,pre_gate_8_pin]}/; \
                s/{pre_gate_9_pin}/${PIN[$brd_type,pre_gate_9_pin]}/; \
                s/{pre_gate_10_pin}/${PIN[$brd_type,pre_gate_10_pin]}/; \
                s/{pre_gate_11_pin}/${PIN[$brd_type,pre_gate_11_pin]}/; \
                s/{gear_gear_ratio}/${gear_gear_ratio}/; \
                s/{gear_uart_pin}/${PIN[$brd_type,gear_uart_pin]}/; \
                s/{gear_step_pin}/${PIN[$brd_type,gear_step_pin]}/; \
                s/{gear_dir_pin}/${PIN[$brd_type,gear_dir_pin]}/; \
                s/{gear_enable_pin}/${PIN[$brd_type,gear_enable_pin]}/; \
                s/{gear_diag_pin}/${PIN[$brd_type,gear_diag_pin]}/; \
                s/{selector_uart_pin}/${PIN[$brd_type,selector_uart_pin]}/; \
                s/{selector_step_pin}/${PIN[$brd_type,selector_step_pin]}/; \
                s/{selector_dir_pin}/${PIN[$brd_type,selector_dir_pin]}/; \
                s/{selector_enable_pin}/${PIN[$brd_type,selector_enable_pin]}/; \
                s/{selector_diag_pin}/${PIN[$brd_type,selector_diag_pin]}/; \
                s/{selector_endstop_pin}/${PIN[$brd_type,selector_endstop_pin]}/; \
                s/{servo_pin}/${PIN[$brd_type,servo_pin]}/; \
                s/{encoder_pin}/${PIN[$brd_type,encoder_pin]}/; \
                s/{neopixel_pin}/${PIN[$brd_type,neopixel_pin]}/; \
                    " > ${dest}.tmp && mv ${dest}.tmp ${dest}

            # Handle LED option - Comment out if disabled
	    if [ "${file}" == "mmu_hardware.cfg" -a "$SETUP_LED" -eq 0 ]; then
                sed "/${LED_SECTION}/,\$s/^/#/" ${dest} > ${dest}.tmp && mv ${dest}.tmp ${dest}
            fi

        # Conifguration parameters -----------------------------------------------------------
        elif [ "${file}" == "mmu_parameters.cfg" ]; then
            update_copy_file "$src" "$dest" "" "_param_"

            # Ensure that supplemental user added params are retained. These are those that are
            # by default set internally in Happy Hare based on vendor and version settings but
            # can be overridden.  This set also includes a couple of hidden test parameters.
            echo "" >> $dest
            echo "# SUPPLEMENTAL USER CONFIG retained after upgrade --------------------------------------------------------------------" >> $dest
            echo "#" >> $dest
            supplemental_params="cad_gate0_pos cad_gate_width cad_bypass_offset cad_last_gate_offset cad_block_width cad_bypass_block_width cad_bypass_block_delta cad_selector_tolerance gate_parking_distance variable_gate_ratios encoder_default_resolution gate_material gate_color gate_spool_id gate_status gate_filament_name gate_speed_override endless_spool_groups tool_to_gate_map"
            hidden_params="virtual_selector homing_extruder test_random_failures test_random_failures test_disable_encoder test_force_in_print serious mitigate_ttc"
            for var in $(set | grep '^_param_' | cut -d'=' -f1 | sort); do
                param=${var#_param_}
                for item in ${supplemental_params} ${hidden_params}; do
                    if [ "$item" = "$param" ]; then
                        value=$(eval echo "\$${var}")
                        echo "${param}: ${value}"
                        eval unset ${var}
                    fi
                done
            done >> $dest

            # If any params are still left worn the user because they will be lost (should have been upgraded)
            for var in $(set | grep '^_param_' | cut -d= -f1); do
                value=$(eval echo \$$var)
                param=${var#_param_}
                echo "Parameter: '$param: $value' is deprecated and has been removed"
            done

        # Variables macro ---------------------------------------------------------------------
        elif [ "${file}" == "mmu_macro_vars.cfg" ]; then
            tx_macros=""
            if [ "$mmu_num_gates" -eq "$mmu_num_gates" ] 2>/dev/null; then
                for (( i=0; i<=$(expr $mmu_num_gates - 1); i++ ))
                do
                    tx_macros+="[gcode_macro T${i}]\n"
                    tx_macros+="gcode: MMU_CHANGE_TOOL TOOL=${i}\n"
                done
            else
                # Skeleton config file case
                for (( i=0; i<=11; i++ ))
                do
                    tx_macros+="#[gcode_macro T${i}]\n"
                    tx_macros+="#gcode: MMU_CHANGE_TOOL TOOL=${i}\n"
                done
            fi

            if [ "${INSTALL}" -eq 1 ]; then
                cat ${src} | sed -e "\
                    s%{tx_macros}%${tx_macros}%g; \
                        " > ${dest}
            else
                cat ${src} | sed -e "\
                    s%{tx_macros}%${tx_macros}%g; \
                        " > ${dest}.tmp
                update_copy_file "${dest}.tmp" "${dest}" "variable_|filename" && rm ${dest}.tmp
            fi

        # Everything else is read-only symlink ------------------------------------------------
        else
            ln -sf ${src} ${dest}
	fi
    done

    # Handle deprecated files -----------------------------------------------------------------
    for file in mmu_filametrix.cfg mmu_variables.cfg; do
        dest=${mmu_dir}/base/${file}
        if [ -f "${dest}" ]; then
            echo -e "${WARNING}Removing deprecated config files ${file}"
            rm -f ${dest}
        fi
    done

    # Optional config are read-only symlinks --------------------------------------------------
    for file in `cd ${SRCDIR}/config/optional ; ls *.cfg`; do
        src=${SRCDIR}/config/optional/${file}
        dest=${mmu_dir}/optional/${file}
        ln -sf ${src} ${dest}
    done

    # Don't stompt on existing persisted state ------------------------------------------------
    src=${SRCDIR}/config/mmu_vars.cfg
    dest=${mmu_dir}/mmu_vars.cfg
    if [ -f "${dest}" ]; then
        echo -e "${WARNING}Skipping copy of mmu_vars.cfg file because already exists"
    else
        cp ${src} ${dest}
    fi

    # Addon config files are always copied (and updated) so they can be edited ----------------
    # Skipping files with 'my_' prefix for development
    for file in `cd ${SRCDIR}/config/addons ; ls *.cfg | grep -v "my_"`; do
        src=${SRCDIR}/config/addons/${file}
        dest=${mmu_dir}/addons/${file}
        if [ -f "${dest}" ]; then
            if ! echo "$file" | grep -E -q ".*_hw\.cfg.*"; then
                echo -e "${INFO}Upgrading configuration file ${file}"
                update_copy_file ${src} ${dest} "variable_"
            else
                echo -e "${WARNING}Skipping copy of ${file} file because already exists"
            fi
        else
            echo -e "${INFO}Installing configuration file ${file}"
            cp ${src} ${dest}
        fi
    done
}

uninstall_config_files() {
    if [ -d "${KLIPPER_CONFIG_HOME}/mmu" ]; then
        echo -e "${INFO}Removing MMU configuration files from ${KLIPPER_CONFIG_HOME}"
        mv "${KLIPPER_CONFIG_HOME}/mmu" /tmp/mmu.uninstalled
    fi
}

install_printer_includes() {
    # Link in all includes if not already present
    dest=${KLIPPER_CONFIG_HOME}/${PRINTER_CONFIG}
    if test -f $dest; then

        klippain_included=$(grep -c "\[include config/hardware/mmu.cfg\]" ${dest} || true)
        if [ "${klippain_included}" -eq 1 ]; then
            echo -e "${WARNING}This looks like a Klippain config installation - skipping automatic config install. Please add config includes by hand"
        else
            next_dest="$(nextfilename "$dest")"
            echo -e "${INFO}Copying original ${PRINTER_CONFIG} file to ${next_dest}"
            cp ${dest} ${next_dest}
            if [ ${MENU_12864} -eq 1 ]; then
                i='\[include mmu/optional/mmu_menu.cfg\]'
                already_included=$(grep -c "${i}" ${dest} || true)
                if [ "${already_included}" -eq 0 ]; then
                    sed -i "1i ${i}" ${dest}
                fi
            fi
            if [ ${ERCF_COMPAT} -eq 1 ]; then
                i='\[include mmu/optional/mmu_ercf_compat.cfg\]'
                already_included=$(grep -c "${i}" ${dest} || true)
                if [ "${already_included}" -eq 0 ]; then
                    sed -i "1i ${i}" ${dest}
                fi
            fi
            if [ ${CLIENT_MACROS} -eq 1 ]; then
                i='\[include mmu/optional/client_macros.cfg\]'
                already_included=$(grep -c "${i}" ${dest} || true)
                if [ "${already_included}" -eq 0 ]; then
                    sed -i "1i ${i}" ${dest}
                fi
            fi
            if [ ${ADDONS_EREC} -eq 1 ]; then
                i='\[include mmu/addons/mmu_erec_cutter.cfg\]'
                already_included=$(grep -c "${i}" ${dest} || true)
                if [ "${already_included}" -eq 0 ]; then
                    sed -i "1i ${i}" ${dest}
                fi
            fi
            if [ ${ADDONS_BLOBIFIER} -eq 1 ]; then
                i='\[include mmu/addons/blobifier.cfg\]'
                already_included=$(grep -c "${i}" ${dest} || true)
                if [ "${already_included}" -eq 0 ]; then
                    sed -i "1i ${i}" ${dest}
                fi
            fi
            for i in '\[include mmu/base/\*.cfg\]' ; do
                already_included=$(grep -c "${i}" ${dest} || true)
                if [ "${already_included}" -eq 0 ]; then
                    sed -i "1i ${i}" ${dest}
                fi
            done
        fi
    else
        echo -e "${WARNING}File ${PRINTER_CONFIG} file not found! Cannot include MMU configuration files"
    fi
}

uninstall_printer_includes() {
    echo -e "${INFO}Cleaning MMU references from ${PRINTER_CONFIG}"
    dest=${KLIPPER_CONFIG_HOME}/${PRINTER_CONFIG}
    if test -f $dest; then
        next_dest="$(nextfilename "$dest")"
        echo -e "${INFO}Copying original ${PRINTER_CONFIG} file to ${next_dest} before cleaning"
        cp ${dest} ${next_dest}
        cat "${dest}" | sed -e " \
            /\[include mmu\/optional\/client_macros.cfg\]/ d; \
            /\[include mmu\/optional\/mmu_menu.cfg\]/ d; \
            /\[include mmu\/optional\/mmu_ercf_compat.cfg\]/ d; \
            /\[include mmu\/mmu_software.cfg\]/ d; \
            /\[include mmu\/mmu_parameters.cfg\]/ d; \
            /\[include mmu\/mmu_hardware.cfg\]/ d; \
            /\[include mmu\/mmu_filametrix.cfg\]/ d; \
            /\[include mmu\/mmu_sequence.cfg\]/ d; \
            /\[include mmu\/mmu_form_tip.cfg\]/ d; \
            /\[include mmu\/mmu_cut_tip.cfg\]/ d; \
            /\[include mmu\/mmu.cfg\]/ d; \
            /\[include mmu\/base\/\*.cfg\]/ d; \
            /\[include mmu\/addon\/\*.cfg\]/ d; \
	        " > "${dest}.tmp" && mv "${dest}.tmp" "${dest}"
    fi
}

install_update_manager() {
    echo -e "${INFO}Adding update manager to moonraker.conf"
    file="${KLIPPER_CONFIG_HOME}/moonraker.conf"
    if [ -f "${file}" ]; then
        restart=0

        update_section=$(grep -c '\[update_manager happy-hare\]' ${file} || true)
        if [ "${update_section}" -eq 0 ]; then
            echo "" >> "${file}"
            while read -r line; do
                echo -e "${line}" >> "${file}"
            done < "${SRCDIR}/moonraker_update.txt"
            echo "" >> "${file}"
            restart=1
        else
            echo -e "${WARNING}[update_manager happy-hare] already exists in moonraker.conf - skipping install"
        fi

        # Quick "catch-up" update for new mmu_service
        enable_preprocessor="True"
        update_section=$(grep -c '\[mmu_server\]' ${file} || true)
        if [ "${update_section}" -eq 0 ]; then
            echo "" >> "${file}"
            echo "[mmu_server]" >> "${file}"
            echo "enable_file_preprocessor: ${enable_preprocessor}" >> "${file}"
            echo "" >> "${file}"
            restart=1
        else
            echo -e "${WARNING}[mmu_server] already exists in moonraker.conf - skipping install"
        fi

        # Quick "catch-up" update for new toolchange_next_pos pre-processing
        update_section=$(grep -c 'enable_toolchange_next_pos' ${file} || true)
        if [ "${update_section}" -eq 0 ]; then
            awk '/^enable_file_preprocessor/ {print $0 "\nenable_toolchange_next_pos: True\n"; next} {print}' ${file} > ${file}.tmp && mv ${file}.tmp ${file}
            restart=1
            echo -e "${WARNING}Added new 'enable_toolchange_next_pos' to moonraker.conf"
        fi

        if [ "$restart" -eq 1 ]; then
            restart_moonraker
        fi
    else
        echo -e "${WARNING}moonraker.conf not found!"
    fi
}

uninstall_update_manager() {
    echo -e "${INFO}Removing update manager from moonraker.conf"
    file="${KLIPPER_CONFIG_HOME}/moonraker.conf"
    if [ -f "${file}" ]; then
        restart=0

        update_section=$(grep -c '\[update_manager happy-hare\]' ${file} || true)
        if [ "${update_section}" -eq 0 ]; then
            echo -e "${INFO}[update_manager happy-hare] not found in moonraker.conf - skipping removal"
        else
            cat "${file}" | sed -e " \
                /\[update_manager happy-hare\]/,+6 d; \
                    " > "${file}.new" && mv "${file}.new" "${file}"
            restart=1
        fi

        update_section=$(grep -c '\[mmu_server\]' ${file} || true)
        if [ "${update_section}" -eq 0 ]; then
            echo -e "${INFO}[mmu_server] not found in moonraker.conf - skipping removal"
        else
            cat "${file}" | sed -e " \
                /\[mmu_server\]/,+1 d; \
                    " > "${file}.new" && mv "${file}.new" "${file}"
            restart=1
        fi

        if [ "$restart" -eq 1 ]; then
            restart_moonraker
        fi
    else
        echo -e "${WARNING}moonraker.conf not found!"
    fi
}

restart_klipper() {
    if [ "$NOSERVICE" -ne 1 ]; then
        echo -e "${INFO}Restarting Klipper..."

        if [ "$IS_MIPS" -ne 1 ]; then
            sudo systemctl restart ${KLIPPER_SERVICE}
        else
            set +e
            /etc/init.d/*klipper_service restart
            set -e
        fi
    else
        echo -e "${WARNING}Klipper restart suppressed - Please restart ${KLIPPER_SERVICE} by hand"
    fi
}

restart_moonraker() {
    if [ "$NOSERVICE" -ne 1 ]; then
        echo -e "${INFO}Restarting Moonraker..."

        if [ "$IS_MIPS" -ne 1 ]; then
            sudo systemctl restart moonraker
        else
            set +e
            /etc/init.d/*moonraker_service restart
            set -e
        fi
    else
        echo -e "${WARNING}Moonraker restart suppressed - Please restart by hand"
    fi
}

prompt_yn() {
    while true; do
        read -n1 -p "$@ (y/n)? " yn
        case "${yn}" in
            Y|y)
                echo "y" 
                break;;
            N|n)
                echo "n" 
                break;;
            *)
                ;;
        esac
    done
}

prompt_123() {
    prompt=$1
    max=$2
    while true; do
        read -p "${prompt} (1-${max})? " -n 1 number
        if [[ "$number" =~ [1-${max}] ]]; then
            echo ${number}
            break
        fi
    done
}

questionaire() {
    # Set default substitution tokens
    mmu_vendor="Other"
    mmu_version="1.0"
    extruder_homing_endstop="collision"
    gate_homing_endstop="encoder"
    gate_parking_distance=23.0
    gate_endstop_to_encoder=0
    servo_buzz_gear_on_down=0
    servo_always_active=0
    servo_duration=0.2

    # mmu_hardware.cfg only...
    gear_gear_ratio="80:20"
    gear_run_current=0.5
    gear_hold_current=0.1
    sel_run_current=0.4
    sel_hold_current=0.2
    maximum_servo_angle=180
    minimum_pulse_width=0.001
    maximum_pulse_width=0.002

    echo
    echo -e "${INFO}Let me see if I can get you started with initial configuration"
    echo -e "You will still have some manual editing to perform but I will explain that later"
    echo -e "(Note that all this script does is set a lot of the time consuming parameters in the config"
    echo
    echo -e "${PROMPT}${SECTION}What type of MMU are you running?${INPUT}"
    echo -e "1) ERCF v1.1 (inc TripleDecky, Springy, Binky mods)"
    echo -e "2) ERCF v2.0"
    echo -e "3) Tradrack v1.0"
    echo -e "4) Other (or just want starter config files)"
    num=$(prompt_123 "MMU Type?" 4)
    echo
    case $num in
        1)
            HAS_ENCODER=yes
            mmu_vendor="ERCF"
            mmu_version="1.1"
            servo_buzz_gear_on_down=3

            echo
            echo -e "${PROMPT}Some popular upgrade options for ERCF v1.1 can automatically be setup. Let me ask you about them...${INPUT}"
            yn=$(prompt_yn "Are you using the 'Springy' sprung servo selector cart")
            echo
            case $yn in
            y)
                mmu_version+="s"
                ;;
            esac
            yn=$(prompt_yn "Are you using the improved 'Binky' encoder")
            echo
            case $yn in
            y)
                mmu_version+="b"
                ;;
            esac
            yn=$(prompt_yn "Are you using the wider 'Triple-Decky' filament blocks")
            echo
            case $yn in
            y)
                mmu_version+="t"
                ;;
            esac
            ;;
        2)
            HAS_ENCODER=yes
            mmu_vendor="ERCF"
            mmu_version="2.0"
            gate_parking_distance=13.0 # ThumperBlocks is 11.0
            servo_buzz_gear_on_down=3
            ;;
        3)
            HAS_ENCODER=no
            mmu_vendor="Tradrack"
            mmu_version="1.0"
            extruder_homing_endstop="none"
            gate_homing_endstop="mmu_gate"
            gate_parking_distance=17.5
            servo_buzz_gear_on_down=0

            gear_gear_ratio="50:17"
            gear_run_current=1.27
            gear_hold_current=0.2
            sel_run_current=0.63
            sel_hold_current=0.2
            echo -e "${PROMPT}Some popular upgrade options for Tradrack v1.0 can automatically be setup. Let me ask you about them...${INPUT}"
            yn=$(prompt_yn "Are you using the 'Binky' encoder modification")
            echo
            case $yn in
            y)
                HAS_ENCODER=yes
                mmu_version+="e"
                extruder_homing_endstop="collision"
                gate_homing_endstop="encoder"
                gate_parking_distance=48.0
                gate_endstop_to_encoder=31.0
                ;;
            esac
            ;;
        4)
            HAS_ENCODER=yes
            echo
            echo -e "${WARNING}    IMPORTANT: Since you have a custom MMU you will need to setup some CAD dimensions and other key parameters... See doc"
            ;;
    esac

    mmu_num_gates=12
    echo
    echo -e "${PROMPT}${SECTION}How many gates (selectors) do you have?${INPUT}"
    while true; do
        read -p "Number of gates? " mmu_num_gates
        if ! [ "${mmu_num_gates}" -ge 1 ] 2> /dev/null ;then
            echo -e "${INFO}Positive integer value only"
      else
           break
       fi
    done
    mmu_num_leds=$(expr $mmu_num_gates + 1)

    brd_type="unknown"
    echo
    echo -e "${PROMPT}${SECTION}Select mcu board type used to control MMU${INPUT}"
    echo -e " 1) BTT MMB v1.0 (with CANbus)"
    echo -e " 2) BTT MMB v1.1 (with CANbus)"
    echo -e " 3) Fysetc Burrows ERB v1"
    echo -e " 4) Fysetc Burrows ERB v2"
    echo -e " 5) Standard EASY-BRD (with SAMD21)"
    echo -e " 6) EASY-BRD with RP2040"
    echo -e " 7) Mellow EASY-BRD v1.x (with CANbus)"
    echo -e " 8) Mellow EASY-BRD v2.x (with CANbus)"
    echo -e " 9) Not in list / Unknown"
    num=$(prompt_123 "MCU type?" 9)
    echo
    case $num in
        1)
            brd_type="MMB10"
            pattern="Klipper_stm32"
            ;;
        2)
            brd_type="MMB11"
            pattern="Klipper_stm32"
            ;;
        3)
            brd_type="ERB"
            pattern="Klipper_rp2040"
            ;;
        4)
            brd_type="ERBv2"
            pattern="Klipper_rp2040"
            ;;
        5)
            brd_type="EASY-BRD"
            pattern="Klipper_samd21"
            ;;
        6)
            brd_type="EASY-BRD-RP2040"
            pattern="Klipper_rp2040"
            ;;
        7)
            brd_type="MELLOW-EASY-BRD-CAN"
            pattern="Klipper_rp2040"
            ;;
        8)
            brd_type="MELLOW-EASY-BRD-CANv2"
            pattern="Klipper_rp2040"
            ;;
        9)
            brd_type="unknown"
            pattern="Klipper_"
            ;;
    esac

    serial=""
    echo
    for line in `ls /dev/serial/by-id 2>/dev/null | grep -E "Klipper_"`; do
        if echo ${line} | grep --quiet "${pattern}"; then
            echo -e "${PROMPT}${SECTION}This looks like your ${EMPHASIZE}${brd_type}${PROMPT} controller serial port. Is that correct?${INPUT}"
            yn=$(prompt_yn "/dev/serial/by-id/${line}")
            echo
            case $yn in
                y)
                    serial="/dev/serial/by-id/${line}"
                    break
                    ;;
                n)
                    ;;
            esac
        fi
    done
    if [ "${serial}" == "" ]; then
        echo
        echo -e "${WARNING}    Couldn't find your serial port, but no worries - I'll configure the default and you can manually change later"
        serial='/dev/ttyACM1 # Config guess. Run ls -l /dev/serial/by-id and set manually'
    fi

    # Avoid pin duplication
    if [ "${HAS_ENCODER}" == "yes" ]; then
        eval PIN[${brd_type},gate_sensor_pin]=""
    else
        eval PIN[${brd_type},encoder_pin]=""
    fi

    echo
    echo -e "${PROMPT}${SECTION}Touch selector operation using TMC Stallguard? This allows for additional selector recovery steps but is difficult to tune"
    echo -e "Not recommend if you are new to MMU/Happy Hare & MCU must have DIAG output for steppers. Can configure later${INPUT}"
    yn=$(prompt_yn "Enable selector touch operation")
    echo
    case $yn in
        y)
            if [ "${brd_type}" == "EASY-BRD" ]; then
                echo
                echo -e "${WARNING}    IMPORTANT: Set the J6 jumper pins to 2-3 and 4-5, i.e. .[..][..]  MAKE A NOTE NOW!!"
            fi
            SETUP_SELECTOR_TOUCH=1
            ;;
        n)
            if [ "${brd_type}" == "EASY-BRD" ]; then
                echo
                echo -e "${WARNING}    IMPORTANT: Set the J6 jumper pins to 1-2 and 4-5, i.e. [..].[..]  MAKE A NOTE NOW!!"
            fi
            SETUP_SELECTOR_TOUCH=0
            ;;
    esac

    echo
    echo -e "${PROMPT}${SECTION}Would you like to have neopixel LEDs setup now for your MMU?${INPUT}"
    yn=$(prompt_yn "Enable LED support?")
    echo
    case $yn in
        y)
            SETUP_LED=1
            ;;
        n)
            SETUP_LED=0
            ;;
    esac

    if [ "${mmu_vendor}" == "ERCF" ]; then
        maximum_servo_angle=180
        minimum_pulse_width=0.00085
        maximum_pulse_width=0.00215

        echo
        echo -e "${PROMPT}${SECTION}Which servo are you using?"
        echo -e "1) MG-90S"
        echo -e "2) Savox SH0255MG"
        echo -e "3) GDW DS041MG"
        echo -e "4) Not listed / Other${INPUT}"
        num=$(prompt_123 "Servo?" 4)
        echo
        case $num in
            1)
                # MG-90S
                servo_up_angle=30
                if [ "${mmu_version}" == "2.0" ]; then
                    servo_move_angle=61
                else
                    servo_move_angle=${servo_up_angle}
                fi
                servo_down_angle=140
                ;;
            2)
                # Savox SH0255MG
                servo_up_angle=140
                if [ "${mmu_version}" == "2.0" ]; then
                    servo_move_angle=109
                else
                    servo_move_angle=${servo_up_angle}
                fi
                servo_down_angle=30
                ;;
            3)
                # GDW DS041MG
                servo_always_active=1
                maximum_servo_angle=180
                minimum_pulse_width=0.00050
                maximum_pulse_width=0.00250
                servo_up_angle=30
                if [ "${mmu_version}" == "2.0" ]; then
                    servo_move_angle=50
                else
                    servo_move_angle=${servo_up_angle}
                fi
                servo_down_angle=100
        esac

    elif [ "${mmu_vendor}" == "Tradrack" ]; then
        maximum_servo_angle=131
        minimum_pulse_width=0.00070
        maximum_pulse_width=0.00220

        echo
        echo -e "${PROMPT}${SECTION}Which servo are you using?"
        echo -e "1) PS-1171MG or FT1117M (Tradrack)"
        echo -e "2) Not listed / Other${INPUT}"
        num=$(prompt_123 "Servo?" 2)
        echo
        case $num in
            1)
                servo_up_angle=145
                servo_move_angle=${servo_up_angle}
                servo_down_angle=1
                ;;
        esac

    else
        servo_up_angle=0
        servo_move_angle=0
        servo_down_angle=0
    fi

    if [ "${mmu_vendor}" == "ERCF" -o "${HAS_ENCODER}" == "yes" ]; then
        echo
        echo -e "${PROMPT}${SECTION}Clog detection? This uses the MMU encoder movement to detect clogs and can call your filament runout logic${INPUT}"
        yn=$(prompt_yn "Enable clog detection")
        echo
        case $yn in
            y)
                enable_clog_detection=1
                echo -e "${PROMPT}    Would you like MMU to automatically adjust clog detection length (recommended)?${INPUT}"
                yn=$(prompt_yn "    Automatic")
                echo
                if [ "${yn}" == "y" ]; then
                    enable_clog_detection=2
                fi
                ;;
            n)
                enable_clog_detection=0
                ;;
        esac
    else
        enable_clog_detection=0
    fi

    echo
    echo -e "${PROMPT}${SECTION}EndlessSpool? This uses filament runout detection to automate switching to new spool without interruption${INPUT}"
    yn=$(prompt_yn "Enable EndlessSpool")
    echo
    case $yn in
        y)
            enable_endless_spool=1
            ;;
        n)
            enable_endless_spool=0
            ;;
    esac

    echo
    MENU_12864=0
    ERCF_COMPAT=0
    echo -e "${PROMPT}${SECTION}Finally, would you like me to include all the MMU config files into your ${PRINTER_CONFIG} file${INPUT}"
    yn=$(prompt_yn "Add include?")
    echo
    case $yn in
        y)
            INSTALL_PRINTER_INCLUDES=1
            echo -e "${PROMPT}    Would you like to include Mini 12864 menu configuration extension for MMU${INPUT}"
            yn=$(prompt_yn "    Include menu")
            echo
            case $yn in
                y)
                    MENU_12864=1
                    ;;
                n)
                    MENU_12864=0
                    ;;
            esac

            echo -e "${PROMPT}    Would you like to include subset of the legacy ERCF_ command set compatibility module${INPUT}"
            yn=$(prompt_yn "    Include legacy ERCF command set (not recommended)")
            echo
            case $yn in
                y)
                    ERCF_COMPAT=1
                    ;;
                n)
                    ERCF_COMPAT=0
                    ;;
            esac

            echo -e "${PROMPT}    Would you like to include the default pause/resume macros supplied with Happy Hare${INPUT}"
            yn=$(prompt_yn "    Include client_macros.cfg")
            echo
            case $yn in
                y)
                    CLIENT_MACROS=1
                    ;;
                n)
                    CLIENT_MACROS=0
                    ;;
            esac

            echo -e "${PROMPT}    Addons: Would you like to include the EREC filament cutter macro (requires EREC servo installation)${INPUT}"
            yn=$(prompt_yn "    Include mmu_erec_cutter.cfg")
            echo
            case $yn in
                y)
                    ADDONS_EREC=1
                    ;;
                n)
                    ADDONS_EREC=0
                    ;;
            esac

            echo -e "${PROMPT}    Addons: Would you like to include the Blobifier purge system (requires Blobifier servo installation)${INPUT}"
            yn=$(prompt_yn "    Include blobifier.cfg")
            echo
            case $yn in
                y)
                    ADDONS_BLOBIFIER=1
                    ;;
                n)
                    ADDONS_BLOBIFIER=0
                    ;;
            esac
	    ;;
        n)
            INSTALL_PRINTER_INCLUDES=0
            ;;
    esac

    echo -e "${WARNING}"
    echo -e "mmu_vendor: ${mmu_vendor}"
    echo -e "mmu_version: ${mmu_version}"
    echo -e "mmu_num_gates: ${mmu_num_gates}"
    echo -e "servo_up_angle: ${servo_up_angle}"
    echo -e "servo_move_angle: ${servo_move_angle}"
    echo -e "servo_down_angle: ${servo_down_angle}"
    echo -e "enable_clog_detection: ${enable_clog_detection}"
    echo -e "enable_endless_spool: ${enable_endless_spool}"

    echo
    echo -e "${INFO}"
    echo "    vvvvvvvvvvvvvvvvvvvvvvvvvvvvvvvvvvvvvvvvvvvvvvvvvvvvvvvvvvvvvvvvvvvvvvvvvvv"
    echo
    echo "    NOTES:"
    echo "     What still needs to be done:"
    if [ "${brd_type}" == "unknown" ]; then
        echo "         * Edit *.cfg files and substitute all missing pins"
    else
        echo "         * Review all pin configuration and change to match your mcu"
    fi
    echo "         * Verify motor current, especially if using non BOM motors"
    echo "         * Adjust motor direction with '!' on pin if necessary. No way to know here"
    echo "         * Adjust your config for loading and unloading preferences"
    echo 
    echo "    Later:"
    echo "         * Tweak configurations like speed and distance in mmu/base/mmu_parameter.cfg"
    echo 
    echo "    Good luck! MMU is complex to setup. Remember Discord is your friend.."
    echo
    echo "    ^^^^^^^^^^^^^^^^^^^^^^^^^^^^^^^^^^^^^^^^^^^^^^^^^^^^^^^^^^^^^^^^^^^^^^^^^^"
    echo
}

usage() {
    echo -e "${EMPHASIZE}"
    echo "Usage: $0 [-a <kiauh_alternate_klipper>] [-k <klipper_home_dir>] [-c <klipper_config_dir>] [-m <moonraker_home_dir>] [-b <branch>] [-r <repetier_server stub>] [-i] [-d] [-z]"
    echo
    echo "-i for interactive install"
    echo "-d for uninstall"
    echo "-b to switch to specified feature branch (sticky)"
    echo "-z skip github check (nullifies -b <branch>)"
    echo "-r specify Repetier-Server <stub> to override printer.cfg and klipper.service names"
    echo "-a <name> to specify alternative klipper-service-name when installed with Kiauh"
    echo "-c <dir> to specify location of non-default klipper config directory"
    echo "-k <dir> to specify location of non-default klipper home directory"
    echo "(no flags for safe re-install / upgrade)"
    echo
    exit 1
}

# Find SRCDIR from the pathname of this script
SRCDIR="$( cd "$( dirname "${BASH_SOURCE[0]}" )"/ && pwd )"
SETUP_TOOLHEAD_SENSOR=0
SETUP_SELECTOR_TOUCH=0
SETUP_LED=0

INSTALL=0
UNINSTALL=0
NOSERVICE=0
INSTALL_KLIPPER_SCREEN_ONLY=0
PRINTER_CONFIG=printer.cfg
KLIPPER_SERVICE=klipper.service

while getopts "a:b:k:c:m:r:idsz" arg; do
    case $arg in
        a) KLIPPER_SERVICE=${OPTARG}.service;;
        b) N_BRANCH=${OPTARG};;
        k) KLIPPER_HOME=${OPTARG};;
        m) MOONRAKER_HOME=${OPTARG};;
        c) KLIPPER_CONFIG_HOME=${OPTARG};;
        r) PRINTER_CONFIG=${OPTARG}.cfg
	   KLIPPER_SERVICE=klipper_${OPTARG}.service
           echo "Repetier-Server <stub> specified. Over-riding printer.cfg to [${PRINTER_CONFIG}] & klipper.service to [${KLIPPER_SERVICE}]"
	   ;;
        i) INSTALL=1;;
        d) UNINSTALL=1;;
        s) NOSERVICE=1;;
        z) SKIP_UPDATE=1;;
        *) usage;;
    esac
done

if [ "${INSTALL}" -eq 1 -a "${UNINSTALL}" -eq 1 ]; then
    echo -e "${ERROR}Can't install and uninstall at the same time!"
    usage
fi

verify_not_root
[ -z "${SKIP_UPDATE}" ] && {
    self_update # Make sure the repo is up-to-date on correct branch
}
check_octoprint
verify_home_dirs
check_klipper
<<<<<<< HEAD
cleanup_old_ercf
cleanup_old_mmu
=======
cleanup_old_klippy_modules
>>>>>>> 24cf741a
if [ "$UNINSTALL" -eq 0 ]; then

    # Set in memory parameters from default file
    set_default_tokens

    if [ "${INSTALL}" -eq 1 ]; then
        # Update in memory parameters from questionaire
        questionaire
        read_default_config

        if [ "${INSTALL_PRINTER_INCLUDES}" -eq 1 ]; then
            install_printer_includes
        fi
    else
        read_default_config
        read_previous_config # Update in memory parameters from previous install
    fi

    # Important to update version
    FROM_VERSION=${_param_happy_hare_version}
    if [ ! "${FROM_VERSION}" == "" ]; then
        result=$(awk -v n1="$VERSION" -v n2="$FROM_VERSION" 'BEGIN {print (n1<n2) ? "1" : "0"}')
        if [ "$result" -eq 1 ]; then
            echo -e "${WARNING}Trying to update from version ${FROM_VERSION} to ${VERSION}"
            echo -e "${ERROR}Automatic 'downgrade' to earlier version is not garanteed. If you encounter startup problems you may"
            echo -e "${ERROR}need to manually compare the backed-up 'mmu_parameters.cfg' with current one to restore differences"
#            echo -e "${ERROR}Cannot automatically 'upgrade' to earlier version. You must do this by hand"
#            exit 1
        elif [ ! "${FROM_VERSION}" == "${VERSION}" ]; then
            echo -e "${WARNING}Upgrading from version ${FROM_VERSION} to ${VERSION}..."
        fi
    fi
    _param_happy_hare_version=${VERSION}

    copy_config_files

    # Temp upgrades
<<<<<<< HEAD
    cleanup_previous_versions
=======
>>>>>>> 24cf741a
    upgrade_mmu_sensors
    upgrade_led_effects

    # Link in new components
    link_mmu_plugins
    install_update_manager

else
    echo
    echo -e "${WARNING}You have asked me to remove Happy Hare and cleanup"
    echo
    yn=$(prompt_yn "Are you sure you want to proceed with deleting Happy Hare?")
    echo
    case $yn in
        y)
            unlink_mmu_plugins
            uninstall_update_manager
            uninstall_printer_includes
            uninstall_config_files
            echo -e "${INFO}Uninstall complete except for the Happy-Hare directory - you can now safely delete that as well"
            ;;
        n)
            echo -e "${INFO}Well that was a close call!  Everything still intact"
            echo
	    exit 0
            ;;
    esac
fi

if [ "$INSTALL" -eq 0 ]; then
    if [ "$VERSION" == "2.70" -a "$FROM_VERSION" != "2.70" ]; then
        restart_moonraker
    fi
    restart_klipper
else
    echo -e "${WARNING}Klipper not restarted automatically because you need to validate and complete config first"
fi

if [ "$UNINSTALL" -eq 0 ]; then
    echo -e "${TITLE}Done."
    echo -e "${INFO}"
    echo '(\_/)'
    echo '( *,*)'
    echo '(")_(") Happy Hare Ready'
    echo
else
    echo -e "${EMPHASIZE}"
    echo "Done.  Sad to see you go (but maybe you'll be back)..."
    echo -e "${INFO}"
    echo '(\_/)'
    echo '( v,v)'
    echo '(")^(") Very Unhappy Hare'
    echo
fi<|MERGE_RESOLUTION|>--- conflicted
+++ resolved
@@ -363,121 +363,13 @@
     fi
 }
 
-<<<<<<< HEAD
-# Silently cleanup legacy ERCF-Software-V3 files...
-cleanup_old_ercf() {
-    # Printer configuration files...
-    ercf_files=$(cd ${KLIPPER_CONFIG_HOME}; ls ercf_*.cfg 2>/dev/null | wc -l || true)
-    if [ "${ercf_files}" -ne 0 ]; then
-        echo -e "${INFO}Cleaning up old Happy Hare v1 installation"
-        if [ ! -d "${KLIPPER_CONFIG_HOME}/ercf.uninstalled" ]; then
-            mkdir ${KLIPPER_CONFIG_HOME}/ercf.uninstalled
-        fi
-        for file in `cd ${KLIPPER_CONFIG_HOME} ; ls ercf_*.cfg 2>/dev/null`; do
-            mv ${KLIPPER_CONFIG_HOME}/${file} ${KLIPPER_CONFIG_HOME}/ercf.uninstalled/${file}
-        done
-        if [ -f "${KLIPPER_CONFIG_HOME}/client_macros.cfg" ]; then
-            mv ${KLIPPER_CONFIG_HOME}/client_macros.cfg ${KLIPPER_CONFIG_HOME}/ercf.uninstalled/client_macros.cfg
-        fi
-    fi
-
-    # Old klipper modules...
-    if [ -d "${KLIPPER_HOME}/klippy/extras" ]; then
-        rm -f "${KLIPPER_HOME}/klippy/extras/ercf*.py"
-    fi
-
-    # Old klipper logs...
-    if [ -d "${KLIPPER_LOGS_HOME}" ]; then
-        rm -f "${KLIPPER_LOGS_HOME}/ercf*"
-    fi
-
-    # Moonraker update manager...
-    file="${KLIPPER_CONFIG_HOME}/moonraker.conf"
-    if [ -f "${file}" ]; then
-        v1_section=$(grep -c '\[update_manager ercf-happy_hare\]' ${file} || true)
-        if [ "${v1_section}" -ne 0 ]; then
-            cat "${file}" | sed -e " \
-                /\[update_manager ercf-happy_hare\]/,+6 d; \
-                    " > "${file}.update" && mv "${file}.update" "${file}"
-	fi
-    fi
-
-    # printer.cfg includes...
-    dest=${KLIPPER_CONFIG_HOME}/${PRINTER_CONFIG}
-    if test -f $dest; then
-        next_dest="$(nextfilename "$dest")"
-        v1_includes=$(grep -c '\[include ercf_parameters.cfg\]' ${dest} || true)
-        if [ "${v1_includes}" -ne 0 ]; then
-            cp ${dest} ${next_dest}
-            cat "${dest}" | sed -e " \
-                /\[include ercf_software.cfg\]/ d; \
-                /\[include ercf_parameters.cfg\]/ d; \
-                /\[include ercf_hardware.cfg\]/ d; \
-                /\[include ercf_menu.cfg\]/ d; \
-                /\[include client_macros.cfg\]/ d; \
-                    " > "${dest}.tmp" && mv "${dest}.tmp" "${dest}"
-        fi
-    fi
-}
-
-# Silently cleanup legacy mmu file additions (now in a centralized directory)
-cleanup_old_mmu() {
-    # Old klipper monolithic module...
-    if [ -d "${KLIPPER_HOME}/klippy/extras" ]; then
-        rm -f "${KLIPPER_HOME}/klippy/extras/mmu.py"
-    fi
-}
-
-# TEMPORARY: Upgrade to mmu-toolhead version from manual_stepper
-cleanup_previous_versions() {
-    # Legacy klipper modules...
-    if [ -d "${KLIPPER_HOME}/klippy/extras" ]; then
-        rm -f "${KLIPPER_HOME}/klippy/extras/manual_mh_stepper.py"
-        rm -f "${KLIPPER_HOME}/klippy/extras/manual_extruder_stepper.py"
-        # Used as upgrade reminder rm -f "${KLIPPER_HOME}/klippy/extras/mmu_config_setup.py"
-    fi
-
-    # Upgrade mmu_hardware.cfg...
-    hardware_cfg="${KLIPPER_CONFIG_HOME}/mmu/base/mmu_hardware.cfg"
-    found_manual_stepper=$(grep -E -c "\[mmu_config_setup\]|\[manual_extruder_stepper extruder\]" ${hardware_cfg} || true)
-    if [ "${found_manual_stepper}" -ne 0 ]; then
-        cat "${hardware_cfg}" | sed -e " \
-            /\[mmu_config_setup\]/ d; \
-            /^velocity: .*/ d; \
-            /^accel: .*/ d; \
-            s%\[\(.*\) manual_extruder_stepper extruder\]%# REMOVE/MOVE THIS SECTION vvv\n\[\1 manual_extruder_stepper extruder\]%; \
-            s%\[manual_extruder_stepper extruder\]%# REMOVE/MOVE THIS SECTION vvv\n\[manual_extruder_stepper extruder\]%; \
-            s%\[\(.*\) manual_extruder_stepper gear_stepper\]%\[\1 stepper_mmu_gear\]%; \
-            s%\[manual_extruder_stepper gear_stepper\]%\[stepper_mmu_gear\]%; \
-            s%\[\(.*\) manual_mh_stepper selector_stepper\]%\[\1 stepper_mmu_selector\]%; \
-            s%\[manual_mh_stepper selector_stepper\]%\[stepper_mmu_selector\]%; \
-            s%: \(.*\)_gear_stepper:virtual_endstop%: \1_stepper_mmu_gear:virtual_endstop%; \
-            s%: \(.*\)_selector_stepper:virtual_endstop%: \1_stepper_mmu_selector:virtual_endstop%; \
-                " > "${hardware_cfg}.tmp" && mv "${hardware_cfg}.tmp" "${hardware_cfg}"
-
-        echo -e "${WARNING}"
-        echo "------------------------- IMPORTANT INFO ON NEW MMU TOOLHEAD DEFINITION - READ ME --------------------------"
-        echo "  This version of Happy Hare no longer requires the move of the [extruder] definition into mmu_hardware.cfg"
-        echo "  You need to restore the sections marked in your mmu_hardware.cfg back to your original extruder config"
-        echo "  and delete those sections from mmu_hardware.cfg.  Also note that the gear are selector stepper definitions"
-        echo "  have been modified to be compatible with the new MMU toolhead feature of this version"
-        echo
-        echo "  If you see an error similar to:"
-        echo -e "${ERROR}  Option 'microsteps' in section 'manual_extruder_stepper extruder' must be specified"
-        echo -e "${WARNING}"
-        echo "  Edit mmu_hardware.cfg and restart Klipper to complete the upgrade"
-        echo "------------------------------------------------------------------------------------------------------------"
-        echo
-=======
 # Silently cleanup any potentially old klippy modules
 cleanup_old_klippy_modules() {
     if [ -d "${KLIPPER_HOME}/klippy/extras" ]; then
         for file in mmu_config_setup.py; do
             rm -f "${KLIPPER_HOME}/klippy/extras/${file}"
         done
->>>>>>> 24cf741a
-    fi
-
+    fi
     rm -f "${KLIPPER_HOME}/klippy/extras/mmu_toolhead.py" # Renamed as mmu_machine.py in v3.0.0
 }
 
@@ -1903,12 +1795,7 @@
 check_octoprint
 verify_home_dirs
 check_klipper
-<<<<<<< HEAD
-cleanup_old_ercf
-cleanup_old_mmu
-=======
 cleanup_old_klippy_modules
->>>>>>> 24cf741a
 if [ "$UNINSTALL" -eq 0 ]; then
 
     # Set in memory parameters from default file
@@ -1946,10 +1833,6 @@
     copy_config_files
 
     # Temp upgrades
-<<<<<<< HEAD
-    cleanup_previous_versions
-=======
->>>>>>> 24cf741a
     upgrade_mmu_sensors
     upgrade_led_effects
 
