--- conflicted
+++ resolved
@@ -9,11 +9,7 @@
 #               2024  Unsweeticetea <iamzevle@gmail.com>
 #               2024  Dmitry Kychanov <k1-801@mail.ru>
 #
-<<<<<<< HEAD
 VERSION=3.00 # Important: Keep synced with mmy.py
-=======
-VERSION=2.73 # Important: Keep synced with mmy.py
->>>>>>> e151bf46
 
 SCRIPT="$(readlink -f "$0")"
 SCRIPTFILE="$(basename "$SCRIPT")"
